# This file is part of Hypothesis, which may be found at
# https://github.com/HypothesisWorks/hypothesis/
#
# Copyright the Hypothesis Authors.
# Individual contributors are listed in AUTHORS.rst and the git log.
#
# This Source Code Form is subject to the terms of the Mozilla Public License,
# v. 2.0. If a copy of the MPL was not distributed with this file, You can
# obtain one at https://mozilla.org/MPL/2.0/.

import re
import time
from random import Random
from unittest.mock import Mock

import pytest

<<<<<<< HEAD
from hypothesis import HealthCheck, Phase, Verbosity, settings, strategies as st
=======
from hypothesis import (
    HealthCheck,
    Phase,
    Verbosity,
    assume,
    given,
    settings,
    strategies as st,
)
>>>>>>> c579480f
from hypothesis.database import ExampleDatabase, InMemoryExampleDatabase
from hypothesis.errors import FailedHealthCheck, Flaky
from hypothesis.internal.compat import int_from_bytes
from hypothesis.internal.conjecture import engine as engine_module
from hypothesis.internal.conjecture.data import ConjectureData, IRNode, Overrun, Status
from hypothesis.internal.conjecture.datatree import compute_max_children
from hypothesis.internal.conjecture.engine import (
    MIN_TEST_CALLS,
    ConjectureRunner,
    ExitReason,
    HealthCheckState,
    RunIsComplete,
)
from hypothesis.internal.conjecture.pareto import DominanceRelation, dominance
from hypothesis.internal.conjecture.shrinker import Shrinker
from hypothesis.internal.entropy import deterministic_PRNG

from tests.common.debug import minimal
from tests.common.strategies import SLOW, HardToShrink
from tests.common.utils import no_shrink
from tests.conjecture.common import (
    SOME_LABEL,
    TEST_SETTINGS,
    buffer_size_limit,
    ir_nodes,
    run_to_buffer,
    shrinking_from,
)


def test_can_index_results():
    @run_to_buffer
    def f(data):
        data.draw_bytes(5)
        data.mark_interesting()

    assert f.index(0) == 0
    assert f.count(0) == 5


def test_non_cloneable_intervals():
    @run_to_buffer
    def x(data):
        data.draw_bytes(10)
        data.draw_bytes(9)
        data.mark_interesting()

    assert x == bytes(19)


def test_deletable_draws():
    @run_to_buffer
    def x(data):
        while True:
            x = data.draw_bytes(2)
            if x[0] == 255:
                data.mark_interesting()

    assert x == bytes([255, 0])


def zero_dist(random, n):
    return bytes(n)


def test_can_load_data_from_a_corpus():
    key = b"hi there"
    db = ExampleDatabase()
    value = b"=\xc3\xe4l\x81\xe1\xc2H\xc9\xfb\x1a\xb6bM\xa8\x7f"
    db.save(key, value)

    def f(data):
        if data.draw_bytes(len(value)) == value:
            data.mark_interesting()

    runner = ConjectureRunner(f, settings=settings(database=db), database_key=key)
    runner.run()
    (last_data,) = runner.interesting_examples.values()
    assert last_data.buffer == value
    assert len(list(db.fetch(key))) == 1


def slow_shrinker():
    strat = HardToShrink()

    def accept(data):
        if data.draw(strat):
            data.mark_interesting()

    return accept


@pytest.mark.parametrize("n", [1, 5])
def test_terminates_shrinks(n, monkeypatch):
    db = InMemoryExampleDatabase()

    def generate_new_examples(self):
        self.cached_test_function([255] * 1000)

    monkeypatch.setattr(
        ConjectureRunner, "generate_new_examples", generate_new_examples
    )
    monkeypatch.setattr(engine_module, "MAX_SHRINKS", n)

    runner = ConjectureRunner(
        slow_shrinker(),
        settings=settings(max_examples=5000, database=db),
        random=Random(0),
        database_key=b"key",
    )
    runner.run()
    (last_data,) = runner.interesting_examples.values()
    assert last_data.status == Status.INTERESTING
    assert runner.shrinks == n
    in_db = set(db.data[runner.secondary_key])
    assert len(in_db) == n


def test_detects_flakiness():
    failed_once = [False]
    count = [0]

    def tf(data):
        data.draw_bytes(1)
        count[0] += 1
        if not failed_once[0]:
            failed_once[0] = True
            data.mark_interesting()

    runner = ConjectureRunner(tf)
    runner.run()
    assert runner.exit_reason == ExitReason.flaky
    assert count == [MIN_TEST_CALLS + 1]


def recur(i, data):
    if i >= 1:
        recur(i - 1, data)


def test_recursion_error_is_not_flaky():
    def tf(data):
        i = data.draw_integer(0, 2**16 - 1)
        try:
            recur(i, data)
        except RecursionError:
            data.mark_interesting()

    runner = ConjectureRunner(tf)
    runner.run()
    assert runner.exit_reason == ExitReason.finished


def test_variadic_draw():
    def draw_list(data):
        result = []
        while True:
            data.start_example(SOME_LABEL)
            d = data.draw_bytes(1)[0] & 7
            if d:
                result.append(data.draw_bytes(d))
            data.stop_example()
            if not d:
                break
        return result

    @run_to_buffer
    def b(data):
        if any(all(d) for d in draw_list(data)):
            data.mark_interesting()

    ls = draw_list(ConjectureData.for_buffer(b))
    assert len(ls) == 1
    assert len(ls[0]) == 1


def test_draw_to_overrun():
    @run_to_buffer
    def x(data):
        d = (data.draw_bytes(1)[0] - 8) & 0xFF
        data.draw_bytes(128 * d)
        if d >= 2:
            data.mark_interesting()

    assert x == bytes([10]) + bytes(128 * 2)


def test_can_navigate_to_a_valid_example():
    def f(data):
        i = int_from_bytes(data.draw_bytes(2))
        data.draw_bytes(i)
        data.mark_interesting()

    runner = ConjectureRunner(f, settings=settings(max_examples=5000, database=None))
    with buffer_size_limit(2):
        runner.run()
    assert runner.interesting_examples


def test_stops_after_max_examples_when_reading():
    key = b"key"

    db = ExampleDatabase(":memory:")
    for i in range(10):
        db.save(key, bytes([i]))

    seen = []

    def f(data):
        seen.append(data.draw_bytes(1))

    runner = ConjectureRunner(
        f, settings=settings(max_examples=1, database=db), database_key=key
    )
    runner.run()
    assert len(seen) == 1


def test_stops_after_max_examples_when_generating():
    seen = []

    def f(data):
        seen.append(data.draw_bytes(1))

    runner = ConjectureRunner(f, settings=settings(max_examples=1, database=None))
    runner.run()
    assert len(seen) == 1


@pytest.mark.parametrize("examples", [1, 5, 20, 50])
def test_stops_after_max_examples_when_generating_more_bugs(examples):
    seen = []
    bad = [False, False]

    def f(data):
        seen.append(data.draw_integer(0, 2**32 - 1))
        # Rare, potentially multi-error conditions
        if seen[-1] > 2**31:
            bad[0] = True
            raise ValueError
        bad[1] = True
        raise Exception

    runner = ConjectureRunner(
        f, settings=settings(max_examples=examples, phases=[Phase.generate])
    )
    try:
        runner.run()
    except Exception:
        pass
    # No matter what, whether examples is larger or smalller than MAX_TEST_CALLS,
    # we stop looking at max_examples.  (and re-run each failure for the traceback)
    assert len(seen) <= examples + sum(bad)


def test_interleaving_engines():
    children = []

    @run_to_buffer
    def x(data):
        rnd = Random(data.draw_bytes(1))

        def g(d2):
            d2.draw_bytes(1)
            data.mark_interesting()

        runner = ConjectureRunner(g, random=rnd)
        children.append(runner)
        runner.run()
        if runner.interesting_examples:
            data.mark_interesting()

    assert x == b"\0"
    for c in children:
        assert not c.interesting_examples


def test_phases_can_disable_shrinking():
    seen = set()

    def f(data):
        seen.add(bytes(data.draw_bytes(32)))
        data.mark_interesting()

    runner = ConjectureRunner(
        f, settings=settings(database=None, phases=(Phase.reuse, Phase.generate))
    )
    runner.run()
    assert len(seen) == 1


def test_reuse_phase_runs_for_max_examples_if_generation_is_disabled():
    with deterministic_PRNG():
        db = InMemoryExampleDatabase()
        for i in range(256):
            db.save(b"key", bytes([i]))
        seen = set()

        def test(data):
            seen.add(data.draw_integer(0, 2**8 - 1))

        ConjectureRunner(
            test,
            settings=settings(max_examples=100, database=db, phases=[Phase.reuse]),
            database_key=b"key",
        ).run()

        assert len(seen) == 100


def test_erratic_draws():
    n = [0]

    with pytest.raises(Flaky):

        @run_to_buffer
        def x(data):
            data.draw_bytes(n[0])
            data.draw_bytes(255 - n[0])
            if n[0] == 255:
                data.mark_interesting()
            else:
                n[0] += 1


def test_no_read_no_shrink():
    count = [0]

    @run_to_buffer
    def x(data):
        count[0] += 1
        data.mark_interesting()

    assert x == b""
    assert count == [1]


def test_one_dead_branch():
    with deterministic_PRNG():
        seen = set()

        @run_to_buffer
        def x(data):
            i = data.draw_bytes(1)[0]
            if i > 0:
                data.mark_invalid()
            i = data.draw_bytes(1)[0]
            if len(seen) < 255:
                seen.add(i)
            elif i not in seen:
                data.mark_interesting()


def test_does_not_save_on_interrupt():
    def interrupts(data):
        raise KeyboardInterrupt

    db = InMemoryExampleDatabase()

    runner = ConjectureRunner(
        interrupts, settings=settings(database=db), database_key=b"key"
    )

    with pytest.raises(KeyboardInterrupt):
        runner.run()
    assert not db.data


def test_returns_written():
    value = b"\0\1\2\3"

    @run_to_buffer
    def written(data):
        data.draw_bytes(len(value), forced=value)
        data.mark_interesting()

    assert value == written


def fails_health_check(label, **kwargs):
    def accept(f):
        runner = ConjectureRunner(
            f,
            settings=settings(
                max_examples=100, phases=no_shrink, database=None, **kwargs
            ),
        )

        with pytest.raises(FailedHealthCheck) as e:
            runner.run()
        assert str(label) in str(e.value)
        assert not runner.interesting_examples

    return accept


def test_fails_health_check_for_all_invalid():
    @fails_health_check(HealthCheck.filter_too_much)
    def _(data):
        data.draw_bytes(2)
        data.mark_invalid()


def test_fails_health_check_for_large_base():
    @fails_health_check(HealthCheck.large_base_example)
    def _(data):
        data.draw_bytes(10**6)


def test_fails_health_check_for_large_non_base():
    @fails_health_check(HealthCheck.data_too_large)
    def _(data):
        if data.draw_integer(0, 2**8 - 1):
            data.draw_bytes(10**6)


def test_fails_health_check_for_slow_draws():
    @fails_health_check(HealthCheck.too_slow)
    def _(data):
        data.draw(SLOW)


@pytest.mark.parametrize("n_large", [1, 5, 8, 15])
def test_can_shrink_variable_draws(n_large):
    target = 128 * n_large

    @st.composite
    def strategy(draw):
        n = draw(st.integers(0, 15))
        return [draw(st.integers(0, 255)) for _ in range(n)]

    ints = minimal(strategy(), lambda ints: sum(ints) >= target)
    # should look like [4, 255, 255, 255]
    assert ints == [target % 255] + [255] * (len(ints) - 1)


def test_run_nothing():
    def f(data):
        raise AssertionError

    runner = ConjectureRunner(f, settings=settings(phases=()))
    runner.run()
    assert runner.call_count == 0


class Foo:
    def __repr__(self):
        return "stuff"


def test_debug_data(capsys):
    buf = [0, 1, 2]

    def f(data):
        for x in bytes(buf):
            if data.draw_integer(0, 2**8 - 1) != x:
                data.mark_invalid()
            data.start_example(1)
            data.stop_example()
        data.mark_interesting()

    runner = ConjectureRunner(
        f,
        settings=settings(
            max_examples=5000,
            database=None,
            suppress_health_check=list(HealthCheck),
            verbosity=Verbosity.debug,
        ),
    )
    runner.cached_test_function(buf)
    runner.run()

    out, _ = capsys.readouterr()
    assert re.match("\\d+ bytes \\[.*\\] -> ", out)
    assert "INTERESTING" in out


def test_can_write_bytes_towards_the_end():
    buf = b"\1\2\3"

    def f(data):
        if data.draw_boolean():
            data.draw_bytes(5)
            data.draw_bytes(len(buf), forced=buf)
            assert data.buffer[-len(buf) :] == buf

    with buffer_size_limit(10):
        ConjectureRunner(f).run()


def test_uniqueness_is_preserved_when_writing_at_beginning():
    seen = set()

    def f(data):
        data.draw_bytes(1, forced=bytes(1))
        n = data.draw_integer(0, 2**3 - 1)
        assert n not in seen
        seen.add(n)

    runner = ConjectureRunner(f, settings=settings(max_examples=50))
    runner.run()
    assert runner.valid_examples == len(seen)


@pytest.mark.parametrize("skip_target", [False, True])
@pytest.mark.parametrize("initial_attempt", [127, 128])
def test_clears_out_its_database_on_shrinking(
    initial_attempt, skip_target, monkeypatch
):
    def generate_new_examples(self):
        self.cached_test_function(initial_attempt)

    monkeypatch.setattr(
        ConjectureRunner, "generate_new_examples", generate_new_examples
    )

    key = b"key"
    db = InMemoryExampleDatabase()

    def f(data):
        if data.draw_integer(0, 2**8 - 1) >= 127:
            data.mark_interesting()

    runner = ConjectureRunner(
        f,
        settings=settings(database=db, max_examples=256),
        database_key=key,
        random=Random(0),
    )

    for n in range(256):
        if n != 127 or not skip_target:
            db.save(runner.secondary_key, bytes([n]))
    runner.run()
    assert len(runner.interesting_examples) == 1
    for b in db.fetch(runner.secondary_key):
        assert b[0] >= 127
    assert len(list(db.fetch(runner.database_key))) == 1


def test_detects_too_small_block_starts():
    call_count = [0]

    def f(data):
        assert call_count[0] == 0
        call_count[0] += 1
        data.draw_bytes(8)
        data.mark_interesting()

    runner = ConjectureRunner(f, settings=settings(database=None))
    r = runner.cached_test_function(bytes(8))
    assert r.status == Status.INTERESTING
    assert call_count[0] == 1
    r2 = runner.cached_test_function(bytes([255] * 7))
    assert r2.status == Status.OVERRUN
    assert call_count[0] == 1


def test_shrinks_both_interesting_examples(monkeypatch):
    def generate_new_examples(self):
        self.cached_test_function(bytes([1]))

    monkeypatch.setattr(
        ConjectureRunner, "generate_new_examples", generate_new_examples
    )

    def f(data):
        n = data.draw_integer(0, 2**8 - 1)
        data.mark_interesting(n & 1)

    runner = ConjectureRunner(f, database_key=b"key")
    runner.run()
    assert runner.interesting_examples[0].buffer == bytes([0])
    assert runner.interesting_examples[1].buffer == bytes([1])


def test_discarding(monkeypatch):
    monkeypatch.setattr(Shrinker, "shrink", Shrinker.remove_discarded)
    monkeypatch.setattr(
        ConjectureRunner,
        "generate_new_examples",
        lambda runner: runner.cached_test_function(bytes([0, 1] * 10)),
    )

    @run_to_buffer
    def x(data):
        count = 0
        while count < 10:
            data.start_example(SOME_LABEL)
            b = data.draw_boolean()
            if b:
                count += 1
            data.stop_example(discard=not b)
        data.mark_interesting()

    assert x == bytes(bytes([1]) * 10)


def test_can_remove_discarded_data():
    @shrinking_from(bytes([0] * 10 + [11]))
    def shrinker(data):
        while True:
            data.start_example(SOME_LABEL)
            b = data.draw_integer(0, 2**8 - 1)
            data.stop_example(discard=(b == 0))
            if b == 11:
                break
        data.mark_interesting()

    shrinker.remove_discarded()
    assert list(shrinker.buffer) == [11]


def test_discarding_iterates_to_fixed_point():
    @shrinking_from(bytes(list(range(100, -1, -1))))
    def shrinker(data):
        data.start_example(0)
        data.draw_integer(0, 2**8 - 1)
        data.stop_example(discard=True)
        while data.draw_integer(0, 2**8 - 1):
            pass
        data.mark_interesting()

    shrinker.remove_discarded()
    assert list(shrinker.buffer) == [1, 0]


def test_discarding_is_not_fooled_by_empty_discards():
    @shrinking_from(bytes([1, 1]))
    def shrinker(data):
        data.draw_integer(0, 2**1 - 1)
        data.start_example(0)
        data.stop_example(discard=True)
        data.draw_integer(0, 2**1 - 1)
        data.mark_interesting()

    shrinker.remove_discarded()
    assert shrinker.shrink_target.has_discards


def test_discarding_can_fail(monkeypatch):
    @shrinking_from(bytes([1]))
    def shrinker(data):
        data.start_example(0)
        data.draw_boolean()
        data.stop_example(discard=True)
        data.mark_interesting()

    shrinker.remove_discarded()
    assert any(e.discarded and e.length > 0 for e in shrinker.shrink_target.examples)


def test_shrinking_from_mostly_zero(monkeypatch):
    monkeypatch.setattr(
        ConjectureRunner,
        "generate_new_examples",
        lambda self: self.cached_test_function(bytes(5) + bytes([2])),
    )

    @run_to_buffer
    def x(data):
        s = [data.draw_integer(0, 2**8 - 1) for _ in range(6)]
        if any(s):
            data.mark_interesting()

    assert x == bytes(5) + bytes([1])


def test_handles_nesting_of_discard_correctly(monkeypatch):
    monkeypatch.setattr(Shrinker, "shrink", Shrinker.remove_discarded)
    monkeypatch.setattr(
        ConjectureRunner,
        "generate_new_examples",
        lambda runner: runner.cached_test_function(bytes([0, 0, 1, 1])),
    )

    @run_to_buffer
    def x(data):
        while True:
            data.start_example(SOME_LABEL)
            succeeded = data.draw_boolean()
            data.start_example(SOME_LABEL)
            data.draw_boolean()
            data.stop_example(discard=not succeeded)
            data.stop_example(discard=not succeeded)
            if succeeded:
                data.mark_interesting()

    assert x == bytes([1, 1])


def test_database_clears_secondary_key():
    key = b"key"
    database = InMemoryExampleDatabase()

    def f(data):
        if data.draw_integer(0, 2**8 - 1) == 10:
            data.mark_interesting()
        else:
            data.mark_invalid()

    runner = ConjectureRunner(
        f,
        settings=settings(
            max_examples=1, database=database, suppress_health_check=list(HealthCheck)
        ),
        database_key=key,
    )

    for i in range(10):
        database.save(runner.secondary_key, bytes([i]))

    runner.cached_test_function([10])
    assert runner.interesting_examples

    assert len(set(database.fetch(key))) == 1
    assert len(set(database.fetch(runner.secondary_key))) == 10

    runner.clear_secondary_key()

    assert len(set(database.fetch(key))) == 1
    assert len(set(database.fetch(runner.secondary_key))) == 0


def test_database_uses_values_from_secondary_key():
    key = b"key"
    database = InMemoryExampleDatabase()

    def f(data):
        if data.draw_integer(0, 2**8 - 1) >= 5:
            data.mark_interesting()
        else:
            data.mark_invalid()

    runner = ConjectureRunner(
        f,
        settings=settings(
            max_examples=1, database=database, suppress_health_check=list(HealthCheck)
        ),
        database_key=key,
    )

    for i in range(10):
        database.save(runner.secondary_key, bytes([i]))

    runner.cached_test_function([10])
    assert runner.interesting_examples

    assert len(set(database.fetch(key))) == 1
    assert len(set(database.fetch(runner.secondary_key))) == 10

    runner.clear_secondary_key()

    assert len(set(database.fetch(key))) == 1
    assert set(map(int_from_bytes, database.fetch(runner.secondary_key))) == set(
        range(6, 11)
    )

    (v,) = runner.interesting_examples.values()

    assert list(v.buffer) == [5]


def test_exit_because_max_iterations():
    def f(data):
        data.draw_integer(0, 2**64 - 1)
        data.mark_invalid()

    runner = ConjectureRunner(
        f,
        settings=settings(
            max_examples=1, database=None, suppress_health_check=list(HealthCheck)
        ),
    )

    runner.run()

    assert runner.call_count <= 1000
    assert runner.exit_reason == ExitReason.max_iterations


def test_exit_because_shrink_phase_timeout(monkeypatch):
    val = [0]

    def fast_time():
        val[0] += 1000
        return val[0]

    def f(data):
        if data.draw_integer(0, 2**64 - 1) > 2**33:
            data.mark_interesting()

    monkeypatch.setattr(time, "perf_counter", fast_time)
    runner = ConjectureRunner(f, settings=settings(database=None, max_examples=100_000))
    runner.run()
    assert runner.exit_reason == ExitReason.very_slow_shrinking
    assert runner.statistics["stopped-because"] == "shrinking was very slow"


def test_dependent_block_pairs_can_lower_to_zero():
    @shrinking_from([1, 0, 1])
    def shrinker(data):
        if data.draw_boolean():
            n = data.draw_integer(0, 2**16 - 1)
        else:
            n = data.draw_integer(0, 2**8 - 1)

        if n == 1:
            data.mark_interesting()

    shrinker.fixate_shrink_passes(["minimize_individual_nodes"])
    assert list(shrinker.shrink_target.buffer) == [0, 1]


def test_handle_size_too_large_during_dependent_lowering():
    @shrinking_from([1, 255, 0])
    def shrinker(data):
        if data.draw_boolean():
            data.draw_integer(0, 2**16 - 1)
            data.mark_interesting()
        else:
            data.draw_integer(0, 2**8 - 1)

    shrinker.fixate_shrink_passes(["minimize_individual_nodes"])


def test_block_may_grow_during_lexical_shrinking():
    initial = bytes([2, 1, 1])

    @shrinking_from(initial)
    def shrinker(data):
        n = data.draw_integer(0, 2**8 - 1)
        if n == 2:
            data.draw_integer(0, 2**8 - 1)
            data.draw_integer(0, 2**8 - 1)
        else:
            data.draw_integer(0, 2**16 - 1)
        data.mark_interesting()

    shrinker.fixate_shrink_passes(["minimize_individual_nodes"])
    assert list(shrinker.shrink_target.buffer) == [0, 0, 0]


def test_lower_common_node_offset_does_nothing_when_changed_blocks_are_zero():
    @shrinking_from([1, 0, 1, 0])
    def shrinker(data):
        data.draw_boolean()
        data.draw_boolean()
        data.draw_boolean()
        data.draw_boolean()
        data.mark_interesting()

    shrinker.mark_changed(1)
    shrinker.mark_changed(3)
    shrinker.lower_common_node_offset()
    assert list(shrinker.shrink_target.buffer) == [1, 0, 1, 0]


def test_lower_common_node_offset_ignores_zeros():
    @shrinking_from([2, 2, 0])
    def shrinker(data):
        n = data.draw_integer(0, 2**8 - 1)
        data.draw_integer(0, 2**8 - 1)
        data.draw_integer(0, 2**8 - 1)
        if n > 0:
            data.mark_interesting()

    for i in range(3):
        shrinker.mark_changed(i)
    shrinker.lower_common_node_offset()
    assert list(shrinker.shrink_target.buffer) == [1, 1, 0]


def test_cached_test_function_returns_right_value():
    count = [0]

    def tf(data):
        count[0] += 1
        data.draw_integer(0, 3)
        data.mark_interesting()

    with deterministic_PRNG():
        runner = ConjectureRunner(tf, settings=TEST_SETTINGS)
        for _ in range(2):
            for b in (b"\0", b"\1"):
                d = runner.cached_test_function(b)
                assert d.status == Status.INTERESTING
                assert d.buffer == b
        assert count[0] == 2


def test_cached_test_function_does_not_reinvoke_on_prefix():
    call_count = [0]

    def test_function(data):
        call_count[0] += 1
        data.draw_integer(0, 2**8 - 1)
        data.draw_bytes(1, forced=bytes([7]))
        data.draw_integer(0, 2**8 - 1)

    with deterministic_PRNG():
        runner = ConjectureRunner(test_function, settings=TEST_SETTINGS)

        data = runner.cached_test_function(bytes(3))
        assert data.status == Status.VALID
        for n in [2, 1, 0]:
            prefix_data = runner.cached_test_function(bytes(n))
            assert prefix_data is Overrun
        assert call_count[0] == 1


def test_will_evict_entries_from_the_cache(monkeypatch):
    monkeypatch.setattr(engine_module, "CACHE_SIZE", 5)
    count = [0]

    def tf(data):
        data.draw_bytes(1)
        count[0] += 1

    runner = ConjectureRunner(tf, settings=TEST_SETTINGS)

    for _ in range(3):
        for n in range(10):
            runner.cached_test_function([n])

    # Because we exceeded the cache size, our previous
    # calls will have been evicted, so each call to
    # cached_test_function will have to reexecute.
    assert count[0] == 30


def test_branch_ending_in_write():
    seen = set()

    def tf(data):
        count = 0
        while data.draw_boolean():
            count += 1

        if count > 1:
            data.draw_boolean(forced=False)

        b = bytes(data.buffer)
        assert b not in seen
        seen.add(b)

    with deterministic_PRNG():
        runner = ConjectureRunner(tf, settings=TEST_SETTINGS)

        for _ in range(100):
            prefix = runner.generate_novel_prefix()
            attempt = prefix + bytes(2)
            data = runner.cached_test_function(attempt)
            assert data.status == Status.VALID
            assert attempt.startswith(data.buffer)


def test_exhaust_space():
    with deterministic_PRNG():
        runner = ConjectureRunner(
            lambda data: data.draw_boolean(), settings=TEST_SETTINGS
        )
        runner.run()
        assert runner.tree.is_exhausted
        assert runner.valid_examples == 2


SMALL_COUNT_SETTINGS = settings(TEST_SETTINGS, max_examples=500)


def test_discards_kill_branches():
    starts = set()

    with deterministic_PRNG():

        def test(data):
            assert runner.call_count <= 256
            while True:
                data.start_example(1)
                b = data.draw_integer(0, 2**8 - 1)
                data.stop_example(discard=b != 0)
                if len(data.buffer) == 1:
                    s = bytes(data.buffer)
                    assert s not in starts
                    starts.add(s)
                if b == 0:
                    break

        runner = ConjectureRunner(test, settings=SMALL_COUNT_SETTINGS)
        runner.run()
        assert runner.call_count == 256


@pytest.mark.parametrize("n", range(1, 32))
def test_number_of_examples_in_integer_range_is_bounded(n):
    with deterministic_PRNG():

        def test(data):
            assert runner.call_count <= 2 * n
            data.draw_integer(0, n)

        runner = ConjectureRunner(test, settings=SMALL_COUNT_SETTINGS)
        runner.run()


def test_prefix_cannot_exceed_buffer_size(monkeypatch):
    buffer_size = 10
    monkeypatch.setattr(engine_module, "BUFFER_SIZE", buffer_size)

    with deterministic_PRNG():

        def test(data):
            while data.draw_boolean():
                assert len(data.buffer) <= buffer_size
            assert len(data.buffer) <= buffer_size

        runner = ConjectureRunner(test, settings=SMALL_COUNT_SETTINGS)
        runner.run()
        assert runner.valid_examples == buffer_size


def test_does_not_shrink_multiple_bugs_when_told_not_to():
    def test(data):
        m = data.draw_integer(0, 2**8 - 1)
        n = data.draw_integer(0, 2**8 - 1)

        if m > 0:
            data.mark_interesting(1)
        if n > 5:
            data.mark_interesting(2)

    with deterministic_PRNG():
        runner = ConjectureRunner(
            test, settings=settings(TEST_SETTINGS, report_multiple_bugs=False)
        )
        runner.cached_test_function([255, 255])
        runner.shrink_interesting_examples()

        results = {d.buffer for d in runner.interesting_examples.values()}

    assert len(results.intersection({bytes([0, 1]), bytes([1, 0])})) == 1


def test_does_not_keep_generating_when_multiple_bugs():
    def test(data):
        if data.draw_integer(0, 2**20 - 1) > 0:
            data.draw_integer(0, 2**20 - 1)
            data.mark_interesting()

    with deterministic_PRNG():
        runner = ConjectureRunner(
            test,
            settings=settings(
                TEST_SETTINGS, report_multiple_bugs=False, phases=[Phase.generate]
            ),
        )

        runner.run()

    assert runner.call_count == 2


def test_shrink_after_max_examples():
    """If we find a bug, keep looking for more, and then hit the valid-example
    limit, we should still proceed to shrinking.
    """
    max_examples = 100
    fail_at = max_examples - 5

    seen = set()
    bad = set()
    post_failure_calls = [0]

    def test(data):
        if bad:
            post_failure_calls[0] += 1

        value = data.draw_integer(0, 2**8 - 1)

        if value in seen and value not in bad:
            return

        seen.add(value)
        if len(seen) == fail_at:
            bad.add(value)

        if value in bad:
            data.mark_interesting()

    # This shouldn't need to be deterministic, but it makes things much easier
    # to debug if anything goes wrong.
    with deterministic_PRNG():
        runner = ConjectureRunner(
            test,
            settings=settings(
                TEST_SETTINGS,
                max_examples=max_examples,
                phases=[Phase.generate, Phase.shrink],
                report_multiple_bugs=True,
            ),
        )
        runner.shrink_interesting_examples = Mock(name="shrink_interesting_examples")

        runner.run()

    # First, verify our test assumptions: we found a bug, kept running, and
    # then hit max-examples.
    assert runner.interesting_examples
    assert post_failure_calls[0] >= (max_examples - fail_at)
    assert runner.call_count >= max_examples
    assert runner.valid_examples == max_examples

    # Now check that we still performed shrinking, even after hitting the
    # example limit.
    assert runner.shrink_interesting_examples.call_count == 1
    assert runner.exit_reason == ExitReason.finished


def test_shrink_after_max_iterations():
    """If we find a bug, keep looking for more, and then hit the test call
    limit, we should still proceed to shrinking.
    """
    max_examples = 10
    max_iterations = max_examples * 10
    fail_at = max_iterations - 5

    invalid = set()
    bad = set()
    post_failure_calls = [0]

    def test(data):
        if bad:
            post_failure_calls[0] += 1

        value = data.draw_integer(0, 2**16 - 1)

        if value in invalid:
            data.mark_invalid()

        if value in bad or (not bad and len(invalid) == fail_at):
            bad.add(value)
            data.mark_interesting()

        invalid.add(value)
        data.mark_invalid()

    # This shouldn't need to be deterministic, but it makes things much easier
    # to debug if anything goes wrong.
    with deterministic_PRNG():
        runner = ConjectureRunner(
            test,
            settings=settings(
                TEST_SETTINGS,
                max_examples=max_examples,
                phases=[Phase.generate, Phase.shrink],
                report_multiple_bugs=True,
            ),
        )
        runner.shrink_interesting_examples = Mock(name="shrink_interesting_examples")

        runner.run()

    # First, verify our test assumptions: we found a bug, kept running, and
    # then hit the test call limit.
    assert runner.interesting_examples
    assert post_failure_calls[0] >= (max_iterations - fail_at) - 1
    assert runner.call_count >= max_iterations
    assert runner.valid_examples == 0

    # Now check that we still performed shrinking, even after hitting the
    # test call limit.
    assert runner.shrink_interesting_examples.call_count == 1
    assert runner.exit_reason == ExitReason.finished


def test_populates_the_pareto_front():
    with deterministic_PRNG():

        def test(data):
            data.target_observations[""] = data.draw_integer(0, 2**4 - 1)

        runner = ConjectureRunner(
            test,
            settings=settings(
                max_examples=5000,
                database=InMemoryExampleDatabase(),
                suppress_health_check=list(HealthCheck),
            ),
            database_key=b"stuff",
        )

        runner.run()

        assert len(runner.pareto_front) == 2**4


def test_pareto_front_contains_smallest_valid():
    with deterministic_PRNG():

        def test(data):
            data.target_observations[""] = 1
            data.draw_integer(0, 2**4 - 1)

        runner = ConjectureRunner(
            test,
            settings=settings(
                max_examples=5000,
                database=InMemoryExampleDatabase(),
                suppress_health_check=list(HealthCheck),
            ),
            database_key=b"stuff",
        )

        runner.run()

        assert len(runner.pareto_front) == 1


def test_replaces_all_dominated():
    def test(data):
        data.target_observations["m"] = 3 - data.draw_integer(0, 3)
        data.target_observations["n"] = 3 - data.draw_integer(0, 3)

    runner = ConjectureRunner(
        test,
        settings=settings(TEST_SETTINGS, database=InMemoryExampleDatabase()),
        database_key=b"stuff",
    )

    d1 = runner.cached_test_function([0, 1]).as_result()
    d2 = runner.cached_test_function([1, 0]).as_result()

    assert len(runner.pareto_front) == 2

    assert runner.pareto_front[0] == d1
    assert runner.pareto_front[1] == d2

    d3 = runner.cached_test_function([0, 0]).as_result()
    assert len(runner.pareto_front) == 1

    assert runner.pareto_front[0] == d3


def test_does_not_duplicate_elements():
    def test(data):
        data.target_observations["m"] = data.draw_integer(0, 2**8 - 1)

    runner = ConjectureRunner(
        test,
        settings=settings(TEST_SETTINGS, database=InMemoryExampleDatabase()),
        database_key=b"stuff",
    )

    d1 = runner.cached_test_function([1]).as_result()

    assert len(runner.pareto_front) == 1

    # This can happen in practice if we e.g. reexecute a test because it has
    # expired from the cache. It's easier just to test it directly though
    # rather than simulate the failure mode.
    is_pareto = runner.pareto_front.add(d1)

    assert is_pareto

    assert len(runner.pareto_front) == 1


def test_includes_right_hand_side_targets_in_dominance():
    def test(data):
        if data.draw_integer(0, 2**8 - 1):
            data.target_observations[""] = 10

    runner = ConjectureRunner(
        test,
        settings=settings(TEST_SETTINGS, database=InMemoryExampleDatabase()),
        database_key=b"stuff",
    )

    d1 = runner.cached_test_function([0]).as_result()
    d2 = runner.cached_test_function([1]).as_result()

    assert dominance(d1, d2) == DominanceRelation.NO_DOMINANCE


def test_smaller_interesting_dominates_larger_valid():
    def test(data):
        if data.draw_integer(0, 2**8 - 1) == 0:
            data.mark_interesting()

    runner = ConjectureRunner(
        test,
        settings=settings(TEST_SETTINGS, database=InMemoryExampleDatabase()),
        database_key=b"stuff",
    )

    d1 = runner.cached_test_function([0]).as_result()
    d2 = runner.cached_test_function([1]).as_result()
    assert dominance(d1, d2) == DominanceRelation.LEFT_DOMINATES


def test_runs_full_set_of_examples():
    def test(data):
        data.draw_integer(0, 2**64 - 1)

    runner = ConjectureRunner(
        test,
        settings=settings(TEST_SETTINGS, database=InMemoryExampleDatabase()),
        database_key=b"stuff",
    )

    runner.run()
    assert runner.valid_examples == TEST_SETTINGS.max_examples


def test_runs_optimisation_even_if_not_generating():
    def test(data):
        data.target_observations["n"] = data.draw_integer(0, 2**16 - 1)

    with deterministic_PRNG():
        runner = ConjectureRunner(
            test, settings=settings(TEST_SETTINGS, phases=[Phase.target])
        )

        runner.cached_test_function(bytes(2))

        runner.run()

        assert runner.best_observed_targets["n"] == (2**16) - 1


def test_runs_optimisation_once_when_generating():
    def test(data):
        data.target_observations["n"] = data.draw_integer(0, 2**16 - 1)

    with deterministic_PRNG():
        runner = ConjectureRunner(
            test, settings=settings(TEST_SETTINGS, max_examples=100)
        )

        runner.optimise_targets = Mock(name="optimise_targets")
        try:
            runner.generate_new_examples()
        except RunIsComplete:
            pass
        assert runner.optimise_targets.call_count == 1


def test_does_not_run_optimisation_when_max_examples_is_small():
    def test(data):
        data.target_observations["n"] = data.draw_integer(0, 2**16 - 1)

    with deterministic_PRNG():
        runner = ConjectureRunner(
            test, settings=settings(TEST_SETTINGS, max_examples=10)
        )

        runner.optimise_targets = Mock(name="optimise_targets")
        try:
            runner.generate_new_examples()
        except RunIsComplete:
            pass
        assert runner.optimise_targets.call_count == 0


def test_does_not_cache_extended_prefix():
    def test(data):
        data.draw_bytes(8)

    with deterministic_PRNG():
        runner = ConjectureRunner(test, settings=TEST_SETTINGS)

        d1 = runner.cached_test_function(b"", extend=8)
        d2 = runner.cached_test_function(b"", extend=8)
        assert d1.status == d2.status == Status.VALID

        assert d1.buffer != d2.buffer


def test_does_cache_if_extend_is_not_used():
    calls = [0]

    def test(data):
        calls[0] += 1
        data.draw_bytes(1)

    with deterministic_PRNG():
        runner = ConjectureRunner(test, settings=TEST_SETTINGS)

        d1 = runner.cached_test_function(b"\0", extend=8)
        d2 = runner.cached_test_function(b"\0", extend=8)
        assert d1.status == d2.status == Status.VALID
        assert d1.buffer == d2.buffer
        assert calls[0] == 1


def test_does_result_for_reuse():
    calls = [0]

    def test(data):
        calls[0] += 1
        data.draw_bytes(1)

    with deterministic_PRNG():
        runner = ConjectureRunner(test, settings=TEST_SETTINGS)

        d1 = runner.cached_test_function(b"\0", extend=8)
        d2 = runner.cached_test_function(d1.buffer)
        assert d1.status == d2.status == Status.VALID
        assert d1.buffer == d2.buffer
        assert calls[0] == 1


def test_does_not_cache_overrun_if_extending():
    def test(data):
        data.draw_bytes(8)

    with deterministic_PRNG():
        runner = ConjectureRunner(test, settings=TEST_SETTINGS)

        d1 = runner.cached_test_function(b"", extend=4)
        d2 = runner.cached_test_function(b"", extend=8)
        assert d1.status == Status.OVERRUN
        assert d2.status == Status.VALID


def test_does_cache_overrun_if_not_extending():
    def test(data):
        data.draw_bytes(8)
        data.draw_bytes(8)

    with deterministic_PRNG():
        runner = ConjectureRunner(test, settings=TEST_SETTINGS)

        d1 = runner.cached_test_function(bytes(8), extend=0)
        d2 = runner.cached_test_function(bytes(8), extend=8)
        assert d1.status == Status.OVERRUN
        assert d2.status == Status.VALID


def test_does_not_cache_extended_prefix_if_overrun():
    def test(data):
        data.draw_bytes(8)

    with deterministic_PRNG():
        runner = ConjectureRunner(test, settings=TEST_SETTINGS)

        d1 = runner.cached_test_function(b"", extend=4)
        d2 = runner.cached_test_function(b"", extend=8)
        assert d1.status == Status.OVERRUN
        assert d2.status == Status.VALID


def test_can_be_set_to_ignore_limits():
    def test(data):
        data.draw_bytes(1)

    with deterministic_PRNG():
        runner = ConjectureRunner(
            test, settings=settings(TEST_SETTINGS, max_examples=1), ignore_limits=True
        )

        for c in range(256):
            runner.cached_test_function([c])

        assert runner.tree.is_exhausted


def test_too_slow_report():
    state = HealthCheckState()
    assert state.timing_report() == ""  # no draws recorded -> no report
    state.draw_times = {
        "generate:a": [2.0, 0.356789, 0.0],
        "generate:b": [0.1111111, 0.0, 0.002345678, 0.05, 0.123456, 0.1, 0.1, 0.1],
        "generate:c": [0.03, 0.05, 0.2],
        "generate:d": [0.04],
        "generate:e": [0.05, 0.01],
        "generate:f": [0.06],
        "generate:g": [0.07],
        "generate:h": [0.08],
        "generate:i": [0.09, 0.00001],
    }
    expected = """
      count | fraction |    slowest draws (seconds)
  a |    3  |     65%  |      --      --      --   0.357,  2.000
  b |    8  |     16%  |   0.100,  0.100,  0.100,  0.111,  0.123
  c |    3  |      8%  |      --      --   0.030,  0.050,  0.200
  i |    2  |      2%  |      --      --      --      --   0.090
  h |    1  |      2%  |      --      --      --      --   0.080
  (skipped 4 rows of fast draws)"""
    got = state.timing_report()
    print(got)
    assert expected == got


def _draw(cd, node):
    return getattr(cd, f"draw_{node.ir_type}")(**node.kwargs)


@given(st.data())
# drawing a second node with a different ir_type is hard to satisfy, as hypothesis
# biases towards the first defined ir_type early on.
@settings(suppress_health_check=[HealthCheck.too_slow, HealthCheck.filter_too_much])
def test_extensions_of_misaligned_trees_are_cached(data):
    # ConjectureData treats all ir node prefixes as if they were not forced,
    # so was_forced doesn't make a difference when drawing. In fact, was_forced
    # will always be False after running a tree through ConjectureData, so comparing
    # for equality before and after is easiest if was_forced is always False.
    node = data.draw(ir_nodes(was_forced=False))
    misaligned_node = data.draw(ir_nodes(was_forced=False))
    assume(node.ir_type != misaligned_node.ir_type)
    # avoid trivial nodes resulting in exhausting the tree extremely early
    assume(compute_max_children(node.ir_type, node.kwargs) > 100)

    def test(cd):
        _draw(cd, node)
        _draw(cd, node)

    runner = ConjectureRunner(test)

    def _assert_cached(cd):
        assert runner.call_count == 1
        assert cd.status is Status.INVALID
        assert cd.examples.ir_tree_nodes == [node]

    assert runner.call_count == 0

    cd = runner.cached_test_function_ir([node, misaligned_node])
    _assert_cached(cd)

    cd = runner.cached_test_function_ir([node, misaligned_node])
    _assert_cached(cd)

    extension = data.draw(st.lists(ir_nodes(was_forced=False)))
    cd = runner.cached_test_function_ir([node, misaligned_node, *extension])
    _assert_cached(cd)


@given(ir_nodes(was_forced=False), ir_nodes(was_forced=False))
@settings(suppress_health_check=[HealthCheck.too_slow, HealthCheck.filter_too_much])
def test_misaligned_tree_does_not_clobber_cache(node, misaligned_node):
    assume(node.ir_type != misaligned_node.ir_type)
    assume(compute_max_children(node.ir_type, node.kwargs) > 100)

    def test(cd):
        _draw(cd, node)

    runner = ConjectureRunner(test)
    assert runner.call_count == 0

    data_buffer = runner.cached_test_function(b"")
    assert runner.call_count == 1
    assert data_buffer.status is Status.OVERRUN

    data_ir = runner.cached_test_function_ir([misaligned_node])
    assert data_ir.status is Status.INVALID
    assert data_ir.buffer == b""
    assert runner.call_count == 2

    result = runner.cached_test_function(b"")
    assert runner.call_count == 2
    assert result == data_buffer


@pytest.mark.parametrize("forced_first", [True, False])
@given(node=ir_nodes(was_forced=False))
def test_cache_ignores_was_forced(forced_first, node):
    assume(compute_max_children(node.ir_type, node.kwargs) > 100)
    forced_node = IRNode(
        ir_type=node.ir_type,
        value=node.value,
        kwargs=node.kwargs,
        was_forced=True,
    )

    def test(cd):
        _draw(cd, node)

    runner = ConjectureRunner(test)
    assert runner.call_count == 0

    runner.cached_test_function_ir([forced_node] if forced_first else [node])
    assert runner.call_count == 1

    runner.cached_test_function_ir([node] if forced_first else [forced_node])
    assert runner.call_count == 1<|MERGE_RESOLUTION|>--- conflicted
+++ resolved
@@ -15,9 +15,6 @@
 
 import pytest
 
-<<<<<<< HEAD
-from hypothesis import HealthCheck, Phase, Verbosity, settings, strategies as st
-=======
 from hypothesis import (
     HealthCheck,
     Phase,
@@ -27,7 +24,6 @@
     settings,
     strategies as st,
 )
->>>>>>> c579480f
 from hypothesis.database import ExampleDatabase, InMemoryExampleDatabase
 from hypothesis.errors import FailedHealthCheck, Flaky
 from hypothesis.internal.compat import int_from_bytes

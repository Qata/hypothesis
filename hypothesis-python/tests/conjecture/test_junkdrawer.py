--- conflicted
+++ resolved
@@ -204,8 +204,7 @@
     assert count == 20
 
     assert x.find(zero) == 0
-<<<<<<< HEAD
-    assert count[0] == 21
+    assert count == 21
 
 
 @given(st.binary(), st.binary())
@@ -215,7 +214,4 @@
 
 @given(st.binary(), st.binary())
 def test_endswith(b1, b2):
-    assert b1.endswith(b2) == endswith(b1, b2)
-=======
-    assert count == 21
->>>>>>> 2fd99dd0
+    assert b1.endswith(b2) == endswith(b1, b2)
--- conflicted
+++ resolved
@@ -21,6 +21,7 @@
 import string
 from functools import lru_cache
 from importlib import resources
+from typing import Optional
 from typing import Optional
 
 from hypothesis import strategies as st
@@ -168,14 +169,11 @@
 def urls() -> st.SearchStrategy[str]:
     """A strategy for :rfc:`3986`, generating http/https URLs.
 
-<<<<<<< HEAD
-=======
     The generated URLs could, at least in theory, be passed to an HTTP client
     and fetched.
 
     """
 
->>>>>>> e575bf35
     def url_encode(s: str) -> str:
         return "".join(c if c in URL_SAFE_CHARACTERS else "%%%02X" % ord(c) for c in s)
 

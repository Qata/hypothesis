# This file is part of Hypothesis, which may be found at
# https://github.com/HypothesisWorks/hypothesis/
#
# Copyright the Hypothesis Authors.
# Individual contributors are listed in AUTHORS.rst and the git log.
#
# This Source Code Form is subject to the terms of the Mozilla Public License,
# v. 2.0. If a copy of the MPL was not distributed with this file, You can
# obtain one at https://mozilla.org/MPL/2.0/.

import abc
import contextlib
import math
import time
from collections import defaultdict
from collections.abc import Iterable, Iterator, Sequence
from enum import IntEnum
from random import Random
from sys import float_info
from typing import (
    TYPE_CHECKING,
    Any,
    Callable,
    Literal,
    NoReturn,
    Optional,
    TypedDict,
    TypeVar,
    Union,
)

import attr

from hypothesis.errors import Frozen, InvalidArgument, StopTest
from hypothesis.internal.cache import LRUCache
from hypothesis.internal.compat import add_note, floor, int_from_bytes, int_to_bytes
from hypothesis.internal.conjecture.floats import float_to_lex, lex_to_float
from hypothesis.internal.conjecture.junkdrawer import (
    IntList,
    gc_cumulative_time,
    uniform,
)
from hypothesis.internal.conjecture.utils import (
    INT_SIZES,
    INT_SIZES_SAMPLER,
    Sampler,
    calc_label_from_name,
    many,
)
from hypothesis.internal.floats import (
    SIGNALING_NAN,
    SMALLEST_SUBNORMAL,
    float_to_int,
    int_to_float,
    make_float_clamper,
    next_down,
    next_up,
    sign_aware_lte,
)
from hypothesis.internal.intervalsets import IntervalSet

if TYPE_CHECKING:
    from typing import TypeAlias

    from typing_extensions import dataclass_transform

    from hypothesis.strategies import SearchStrategy
    from hypothesis.strategies._internal.strategies import Ex
else:
    TypeAlias = object

    def dataclass_transform():
        def wrapper(tp):
            return tp

        return wrapper


TOP_LABEL = calc_label_from_name("top")
InterestingOrigin = tuple[
    type[BaseException], str, int, tuple[Any, ...], tuple[tuple[Any, ...], ...]
]
TargetObservations = dict[str, Union[int, float]]

T = TypeVar("T")


class IntegerKWargs(TypedDict):
    min_value: Optional[int]
    max_value: Optional[int]
    weights: Optional[dict[int, float]]
    shrink_towards: int


class FloatKWargs(TypedDict):
    min_value: float
    max_value: float
    allow_nan: bool
    smallest_nonzero_magnitude: float


class StringKWargs(TypedDict):
    intervals: IntervalSet
    min_size: int
    max_size: int


class BytesKWargs(TypedDict):
    min_size: int
    max_size: int


class BooleanKWargs(TypedDict):
    p: float


IRType: TypeAlias = Union[int, str, bool, float, bytes]
IRKWargsType: TypeAlias = Union[
    IntegerKWargs, FloatKWargs, StringKWargs, BytesKWargs, BooleanKWargs
]
IRTypeName: TypeAlias = Literal["integer", "string", "boolean", "float", "bytes"]
# index, ir_type, kwargs, forced
MisalignedAt: TypeAlias = tuple[int, IRTypeName, IRKWargsType, Optional[IRType]]


class ExtraInformation:
    """A class for holding shared state on a ``ConjectureData`` that should
    be added to the final ``ConjectureResult``."""

    def __repr__(self) -> str:
        return "ExtraInformation({})".format(
            ", ".join(f"{k}={v!r}" for k, v in self.__dict__.items()),
        )

    def has_information(self) -> bool:
        return bool(self.__dict__)


class Status(IntEnum):
    OVERRUN = 0
    INVALID = 1
    VALID = 2
    INTERESTING = 3

    def __repr__(self) -> str:
        return f"Status.{self.name}"


@dataclass_transform()
@attr.s(slots=True, frozen=True)
class StructuralCoverageTag:
    label: int = attr.ib()


STRUCTURAL_COVERAGE_CACHE: dict[int, StructuralCoverageTag] = {}


def structural_coverage(label: int) -> StructuralCoverageTag:
    try:
        return STRUCTURAL_COVERAGE_CACHE[label]
    except KeyError:
        return STRUCTURAL_COVERAGE_CACHE.setdefault(label, StructuralCoverageTag(label))


NASTY_FLOATS = sorted(
    [
        0.0,
        0.5,
        1.1,
        1.5,
        1.9,
        1.0 / 3,
        10e6,
        10e-6,
        1.175494351e-38,
        next_up(0.0),
        float_info.min,
        float_info.max,
        3.402823466e38,
        9007199254740992,
        1 - 10e-6,
        2 + 10e-6,
        1.192092896e-07,
        2.2204460492503131e-016,
    ]
    + [2.0**-n for n in (24, 14, 149, 126)]  # minimum (sub)normals for float16,32
    + [float_info.min / n for n in (2, 10, 1000, 100_000)]  # subnormal in float64
    + [math.inf, math.nan] * 5
    + [SIGNALING_NAN],
    key=float_to_lex,
)
NASTY_FLOATS = list(map(float, NASTY_FLOATS))
NASTY_FLOATS.extend([-x for x in NASTY_FLOATS])

# These caches, especially the kwargs cache, can be quite hot and so we prefer
# LRUCache over LRUReusedCache for performance. We lose scan resistance, but
# that's probably fine here.
FLOAT_INIT_LOGIC_CACHE = LRUCache(4096)
POOLED_KWARGS_CACHE = LRUCache(4096)

COLLECTION_DEFAULT_MAX_SIZE = 10**10  # "arbitrarily large"


class Example:
    """Examples track the hierarchical structure of draws from the byte stream,
    within a single test run.

    Examples are created to mark regions of the byte stream that might be
    useful to the shrinker, such as:
    - The bytes used by a single draw from a strategy.
    - Useful groupings within a strategy, such as individual list elements.
    - Strategy-like helper functions that aren't first-class strategies.
    - Each lowest-level draw of bits or bytes from the byte stream.
    - A single top-level example that spans the entire input.

    Example-tracking allows the shrinker to try "high-level" transformations,
    such as rearranging or deleting the elements of a list, without having
    to understand their exact representation in the byte stream.

    Rather than store each ``Example`` as a rich object, it is actually
    just an index into the ``Examples`` class defined below. This has two
    purposes: Firstly, for most properties of examples we will never need
    to allocate storage at all, because most properties are not used on
    most examples. Secondly, by storing the properties as compact lists
    of integers, we save a considerable amount of space compared to
    Python's normal object size.

    This does have the downside that it increases the amount of allocation
    we do, and slows things down as a result, in some usage patterns because
    we repeatedly allocate the same Example or int objects, but it will
    often dramatically reduce our memory usage, so is worth it.
    """

    __slots__ = ("owner", "index")

    def __init__(self, owner: "Examples", index: int) -> None:
        self.owner = owner
        self.index = index

    def __eq__(self, other: object) -> bool:
        if self is other:
            return True
        if not isinstance(other, Example):
            return NotImplemented
        return (self.owner is other.owner) and (self.index == other.index)

    def __ne__(self, other: object) -> bool:
        if self is other:
            return False
        if not isinstance(other, Example):
            return NotImplemented
        return (self.owner is not other.owner) or (self.index != other.index)

    def __repr__(self) -> str:
        return f"examples[{self.index}]"

    @property
    def label(self) -> int:
        """A label is an opaque value that associates each example with its
        approximate origin, such as a particular strategy class or a particular
        kind of draw."""
        return self.owner.labels[self.owner.label_indices[self.index]]

    @property
    def parent(self) -> Optional[int]:
        """The index of the example that this one is nested directly within."""
        if self.index == 0:
            return None
        return self.owner.parentage[self.index]

    @property
    def start(self) -> int:
        """The position of the start of this example in the byte stream."""
        return self.owner.starts[self.index]

    @property
    def end(self) -> int:
        """The position directly after the last byte in this byte stream.
        i.e. the example corresponds to the half open region [start, end).
        """
        return self.owner.ends[self.index]

    @property
    def ir_start(self) -> int:
        return self.owner.ir_starts[self.index]

    @property
    def ir_end(self) -> int:
        return self.owner.ir_ends[self.index]

    @property
    def depth(self) -> int:
        """Depth of this example in the example tree. The top-level example has a
        depth of 0."""
        return self.owner.depths[self.index]

    @property
    def trivial(self) -> bool:
        """An example is "trivial" if it only contains forced bytes and zero bytes.
        All examples start out as trivial, and then get marked non-trivial when
        we see a byte that is neither forced nor zero."""
        return self.index in self.owner.trivial

    @property
    def discarded(self) -> bool:
        """True if this is example's ``stop_example`` call had ``discard`` set to
        ``True``. This means we believe that the shrinker should be able to delete
        this example completely, without affecting the value produced by its enclosing
        strategy. Typically set when a rejection sampler decides to reject a
        generated value and try again."""
        return self.index in self.owner.discarded

    @property
    def length(self) -> int:
        """The number of bytes in this example."""
        return self.end - self.start

    @property
    def ir_length(self) -> int:
        """The number of ir nodes in this example."""
        return self.ir_end - self.ir_start

    @property
    def children(self) -> "list[Example]":
        """The list of all examples with this as a parent, in increasing index
        order."""
        return [self.owner[i] for i in self.owner.children[self.index]]


class ExampleProperty:
    """There are many properties of examples that we calculate by
    essentially rerunning the test case multiple times based on the
    calls which we record in ExampleRecord.

    This class defines a visitor, subclasses of which can be used
    to calculate these properties.
    """

    def __init__(self, examples: "Examples"):
        self.example_stack: "list[int]" = []
        self.examples = examples
        self.bytes_read = 0
        self.example_count = 0
        self.block_count = 0
        self.ir_node_count = 0
        self.result: Any = None

    def run(self) -> Any:
        """Rerun the test case with this visitor and return the
        results of ``self.finish()``."""
        self.begin()
        blocks = self.examples.blocks
        for record in self.examples.trail:
            if record == DRAW_BITS_RECORD:
                self.bytes_read = blocks.endpoints[self.block_count]
                self.block(self.block_count)
                self.block_count += 1
            elif record == IR_NODE_RECORD:
                data = self.examples.ir_nodes[self.ir_node_count]
                self.ir_node(data)
                self.ir_node_count += 1
            elif record >= START_EXAMPLE_RECORD:
                self.__push(record - START_EXAMPLE_RECORD)
            else:
                assert record in (
                    STOP_EXAMPLE_DISCARD_RECORD,
                    STOP_EXAMPLE_NO_DISCARD_RECORD,
                )
                self.__pop(discarded=record == STOP_EXAMPLE_DISCARD_RECORD)
        return self.finish()

    def __push(self, label_index: int) -> None:
        i = self.example_count
        assert i < len(self.examples)
        self.start_example(i, label_index=label_index)
        self.example_count += 1
        self.example_stack.append(i)

    def __pop(self, *, discarded: bool) -> None:
        i = self.example_stack.pop()
        self.stop_example(i, discarded=discarded)

    def begin(self) -> None:
        """Called at the beginning of the run to initialise any
        relevant state."""
        self.result = IntList.of_length(len(self.examples))

    def start_example(self, i: int, label_index: int) -> None:
        """Called at the start of each example, with ``i`` the
        index of the example and ``label_index`` the index of
        its label in ``self.examples.labels``."""

    def block(self, i: int) -> None:
        """Called with each ``draw_bits`` call, with ``i`` the index of the
        corresponding block in ``self.examples.blocks``"""

    def stop_example(self, i: int, *, discarded: bool) -> None:
        """Called at the end of each example, with ``i`` the
        index of the example and ``discarded`` being ``True`` if ``stop_example``
        was called with ``discard=True``."""

    def ir_node(self, node: "IRNode") -> None:
        """Called when an ir node is drawn."""

    def finish(self) -> Any:
        return self.result


def calculated_example_property(cls: type[ExampleProperty]) -> Any:
    """Given an ``ExampleProperty`` as above we use this decorator
    to transform it into a lazy property on the ``Examples`` class,
    which has as its value the result of calling ``cls.run()``,
    computed the first time the property is accessed.

    This has the slightly weird result that we are defining nested
    classes which get turned into properties."""
    name = cls.__name__
    cache_name = "__" + name

    def lazy_calculate(self: "Examples") -> Any:
        result = getattr(self, cache_name, None)
        if result is None:
            result = cls(self).run()
            setattr(self, cache_name, result)
        return result

    lazy_calculate.__name__ = cls.__name__
    lazy_calculate.__qualname__ = cls.__qualname__
    return property(lazy_calculate)


DRAW_BITS_RECORD = 0
STOP_EXAMPLE_DISCARD_RECORD = 1
STOP_EXAMPLE_NO_DISCARD_RECORD = 2
START_EXAMPLE_RECORD = 3

IR_NODE_RECORD = calc_label_from_name("ir draw record")


class ExampleRecord:
    """Records the series of ``start_example``, ``stop_example``, and
    ``draw_bits`` calls so that these may be stored in ``Examples`` and
    replayed when we need to know about the structure of individual
    ``Example`` objects.

    Note that there is significant similarity between this class and
    ``DataObserver``, and the plan is to eventually unify them, but
    they currently have slightly different functions and implementations.
    """

    def __init__(self) -> None:
        self.labels: list[int] = []
        self.__index_of_labels: "dict[int, int] | None" = {}
        self.trail = IntList()
        self.ir_nodes: list[IRNode] = []

    def freeze(self) -> None:
        self.__index_of_labels = None

    def record_ir_draw(
        self,
        ir_type: IRTypeName,
        value: IRType,
        *,
        kwargs: IRKWargsType,
        was_forced: bool,
    ) -> None:
        self.trail.append(IR_NODE_RECORD)
        node = IRNode(
            ir_type=ir_type,
            value=value,
            kwargs=kwargs,
            was_forced=was_forced,
            index=len(self.ir_nodes),
        )
        self.ir_nodes.append(node)

    def start_example(self, label: int) -> None:
        assert self.__index_of_labels is not None
        try:
            i = self.__index_of_labels[label]
        except KeyError:
            i = self.__index_of_labels.setdefault(label, len(self.labels))
            self.labels.append(label)
        self.trail.append(START_EXAMPLE_RECORD + i)

    def stop_example(self, *, discard: bool) -> None:
        if discard:
            self.trail.append(STOP_EXAMPLE_DISCARD_RECORD)
        else:
            self.trail.append(STOP_EXAMPLE_NO_DISCARD_RECORD)

    def draw_bits(self) -> None:
        self.trail.append(DRAW_BITS_RECORD)


class Examples:
    """A lazy collection of ``Example`` objects, derived from
    the record of recorded behaviour in ``ExampleRecord``.

    Behaves logically as if it were a list of ``Example`` objects,
    but actually mostly exists as a compact store of information
    for them to reference into. All properties on here are best
    understood as the backing storage for ``Example`` and are
    described there.
    """

    def __init__(self, record: ExampleRecord, blocks: "Blocks") -> None:
        self.trail = record.trail
        self.ir_nodes = record.ir_nodes
        self.labels = record.labels
        self.__length = self.trail.count(
            STOP_EXAMPLE_DISCARD_RECORD
        ) + record.trail.count(STOP_EXAMPLE_NO_DISCARD_RECORD)
        self.blocks = blocks
        self.__children: "list[Sequence[int]] | None" = None

    class _starts_and_ends(ExampleProperty):
        def begin(self) -> None:
            self.starts = IntList.of_length(len(self.examples))
            self.ends = IntList.of_length(len(self.examples))

        def start_example(self, i: int, label_index: int) -> None:
            self.starts[i] = self.bytes_read

        def stop_example(self, i: int, *, discarded: bool) -> None:
            self.ends[i] = self.bytes_read

        def finish(self) -> tuple[IntList, IntList]:
            return (self.starts, self.ends)

    starts_and_ends: "tuple[IntList, IntList]" = calculated_example_property(
        _starts_and_ends
    )

    @property
    def starts(self) -> IntList:
        return self.starts_and_ends[0]

    @property
    def ends(self) -> IntList:
        return self.starts_and_ends[1]

    class _ir_starts_and_ends(ExampleProperty):
        def begin(self) -> None:
            self.starts = IntList.of_length(len(self.examples))
            self.ends = IntList.of_length(len(self.examples))

        def start_example(self, i: int, label_index: int) -> None:
            self.starts[i] = self.ir_node_count

        def stop_example(self, i: int, *, discarded: bool) -> None:
            self.ends[i] = self.ir_node_count

        def finish(self) -> tuple[IntList, IntList]:
            return (self.starts, self.ends)

    ir_starts_and_ends: "tuple[IntList, IntList]" = calculated_example_property(
        _ir_starts_and_ends
    )

    @property
    def ir_starts(self) -> IntList:
        return self.ir_starts_and_ends[0]

    @property
    def ir_ends(self) -> IntList:
        return self.ir_starts_and_ends[1]

    class _discarded(ExampleProperty):
        def begin(self) -> None:
<<<<<<< HEAD
            self.result: "Set[int]" = set()
=======
            self.result: "set[int]" = set()
>>>>>>> e575bf35

        def finish(self) -> frozenset[int]:
            return frozenset(self.result)

        def stop_example(self, i: int, *, discarded: bool) -> None:
            if discarded:
                self.result.add(i)

    discarded: frozenset[int] = calculated_example_property(_discarded)

    class _trivial(ExampleProperty):
        def begin(self) -> None:
            self.nontrivial = IntList.of_length(len(self.examples))
<<<<<<< HEAD
            self.result: "Set[int]" = set()
=======
            self.result: "set[int]" = set()
>>>>>>> e575bf35

        def block(self, i: int) -> None:
            if not self.examples.blocks.trivial(i):
                self.nontrivial[self.example_stack[-1]] = 1

        def stop_example(self, i: int, *, discarded: bool) -> None:
            if self.nontrivial[i]:
                if self.example_stack:
                    self.nontrivial[self.example_stack[-1]] = 1
            else:
                self.result.add(i)

        def finish(self) -> frozenset[int]:
            return frozenset(self.result)

    trivial: frozenset[int] = calculated_example_property(_trivial)

    class _parentage(ExampleProperty):
        def stop_example(self, i: int, *, discarded: bool) -> None:
            if i > 0:
                self.result[i] = self.example_stack[-1]

    parentage: IntList = calculated_example_property(_parentage)

    class _depths(ExampleProperty):
        def begin(self) -> None:
            self.result = IntList.of_length(len(self.examples))

        def start_example(self, i: int, label_index: int) -> None:
            self.result[i] = len(self.example_stack)

    depths: IntList = calculated_example_property(_depths)

    class _ir_tree_nodes(ExampleProperty):
        def begin(self) -> None:
            self.result = []

        def ir_node(self, ir_node: "IRNode") -> None:
            self.result.append(ir_node)

        def finish(self):
            return tuple(self.result)

    ir_tree_nodes: "tuple[IRNode, ...]" = calculated_example_property(_ir_tree_nodes)

    class _label_indices(ExampleProperty):
        def start_example(self, i: int, label_index: int) -> None:
            self.result[i] = label_index

    label_indices: IntList = calculated_example_property(_label_indices)

    class _mutator_groups(ExampleProperty):
        def begin(self) -> None:
            self.groups: "dict[int, set[tuple[int, int]]]" = defaultdict(set)

        def start_example(self, i: int, label_index: int) -> None:
            # TODO should we discard start == end cases? occurs for eg st.data()
            # which is conditionally or never drawn from. arguably swapping
            # nodes with the empty list is a useful mutation enabled by start == end?
            key = (self.examples[i].ir_start, self.examples[i].ir_end)
            self.groups[label_index].add(key)

        def finish(self) -> Iterable[set[tuple[int, int]]]:
            # Discard groups with only one example, since the mutator can't
            # do anything useful with them.
            return [g for g in self.groups.values() if len(g) >= 2]

    mutator_groups: list[set[tuple[int, int]]] = calculated_example_property(
        _mutator_groups
    )

    @property
    def children(self) -> list[Sequence[int]]:
        if self.__children is None:
            children = [IntList() for _ in range(len(self))]
            for i, p in enumerate(self.parentage):
                if i > 0:
                    children[p].append(i)
            # Replace empty children lists with a tuple to reduce
            # memory usage.
            for i, c in enumerate(children):
                if not c:
                    children[i] = ()  # type: ignore
            self.__children = children  # type: ignore
        return self.__children  # type: ignore

    def __len__(self) -> int:
        return self.__length

    def __getitem__(self, i: int) -> Example:
        assert isinstance(i, int)
        n = len(self)
        if i < -n or i >= n:
            raise IndexError(f"Index {i} out of range [-{n}, {n})")
        if i < 0:
            i += n
        return Example(self, i)

    # not strictly necessary as we have len/getitem, but required for mypy.
    # https://github.com/python/mypy/issues/9737
    def __iter__(self) -> Iterator[Example]:
        for i in range(len(self)):
            yield self[i]


@dataclass_transform()
@attr.s(slots=True, frozen=True)
class Block:
    """Blocks track the flat list of lowest-level draws from the byte stream,
    within a single test run.

    Block-tracking allows the shrinker to try "low-level"
    transformations, such as minimizing the numeric value of an
    individual call to ``draw_bits``.
    """

    start: int = attr.ib()
    end: int = attr.ib()

    # Index of this block inside the overall list of blocks.
    index: int = attr.ib()

    # True if this block's byte values were forced by a write operation.
    # As long as the bytes before this block remain the same, modifying this
    # block's bytes will have no effect.
    forced: bool = attr.ib(repr=False)

    # True if this block's byte values are all 0. Reading this flag can be
    # more convenient than explicitly checking a slice for non-zero bytes.
    all_zero: bool = attr.ib(repr=False)

    @property
    def bounds(self) -> tuple[int, int]:
        return (self.start, self.end)

    @property
    def length(self) -> int:
        return self.end - self.start

    @property
    def trivial(self) -> bool:
        return self.forced or self.all_zero


class Blocks:
    """A lazily calculated list of blocks for a particular ``ConjectureResult``
    or ``ConjectureData`` object.

    Pretends to be a list containing ``Block`` objects but actually only
    contains their endpoints right up until the point where you want to
    access the actual block, at which point it is constructed.

    This is designed to be as space efficient as possible, so will at
    various points silently transform its representation into one
    that is better suited for the current access pattern.

    In addition, it has a number of convenience methods for accessing
    properties of the block object at index ``i`` that should generally
    be preferred to using the Block objects directly, as it will not
    have to allocate the actual object."""

    __slots__ = ("endpoints", "owner", "__blocks", "__count", "__sparse")
    owner: "Union[ConjectureData, ConjectureResult, None]"
    __blocks: Union[dict[int, Block], list[Optional[Block]]]

    def __init__(self, owner: "ConjectureData") -> None:
        self.owner = owner
        self.endpoints = IntList()
        self.__blocks = {}
        self.__count = 0
        self.__sparse = True

    def add_endpoint(self, n: int) -> None:
        """Add n to the list of endpoints."""
        assert isinstance(self.owner, ConjectureData)
        self.endpoints.append(n)

    def transfer_ownership(self, new_owner: "ConjectureResult") -> None:
        """Used to move ``Blocks`` over to a ``ConjectureResult`` object
        when that is read to be used and we no longer want to keep the
        whole ``ConjectureData`` around."""
        assert isinstance(new_owner, ConjectureResult)
        self.owner = new_owner
        self.__check_completion()

    def start(self, i: int) -> int:
        """Equivalent to self[i].start."""
        i = self._check_index(i)

        if i == 0:
            return 0
        else:
            return self.end(i - 1)

    def end(self, i: int) -> int:
        """Equivalent to self[i].end."""
        return self.endpoints[i]

    def all_bounds(self) -> Iterable[tuple[int, int]]:
        """Equivalent to [(b.start, b.end) for b in self]."""
        prev = 0
        for e in self.endpoints:
            yield (prev, e)
            prev = e

    @property
    def last_block_length(self) -> int:
        return self.end(-1) - self.start(-1)

    def __len__(self) -> int:
        return len(self.endpoints)

    def __known_block(self, i: int) -> Optional[Block]:
        try:
            return self.__blocks[i]
        except (KeyError, IndexError):
            return None

    def trivial(self, i: int) -> Any:
        """Equivalent to self.blocks[i].trivial."""
        if self.owner is not None:
            return self.start(i) in self.owner.forced_indices or not any(
                self.owner.buffer[self.start(i) : self.end(i)]
            )
        else:
            return self[i].trivial

    def _check_index(self, i: int) -> int:
        n = len(self)
        if i < -n or i >= n:
            raise IndexError(f"Index {i} out of range [-{n}, {n})")
        if i < 0:
            i += n
        return i

    def __getitem__(self, i: int) -> Block:
        i = self._check_index(i)
        assert i >= 0
        result = self.__known_block(i)
        if result is not None:
            return result

        # We store the blocks as a sparse dict mapping indices to the
        # actual result, but this isn't the best representation once we
        # stop being sparse and want to use most of the blocks. Switch
        # over to a list at that point.
        if self.__sparse and len(self.__blocks) * 2 >= len(self):
            new_blocks: "list[Block | None]" = [None] * len(self)
            assert isinstance(self.__blocks, dict)
            for k, v in self.__blocks.items():
                new_blocks[k] = v
            self.__sparse = False
            self.__blocks = new_blocks
            assert self.__blocks[i] is None

        start = self.start(i)
        end = self.end(i)

        # We keep track of the number of blocks that have actually been
        # instantiated so that when every block that could be instantiated
        # has been we know that the list is complete and can throw away
        # some data that we no longer need.
        self.__count += 1

        # Integrity check: We can't have allocated more blocks than we have
        # positions for blocks.
        assert self.__count <= len(self)
        assert self.owner is not None
        result = Block(
            start=start,
            end=end,
            index=i,
            forced=start in self.owner.forced_indices,
            all_zero=not any(self.owner.buffer[start:end]),
        )
        try:
            self.__blocks[i] = result
        except IndexError:
            assert isinstance(self.__blocks, list)
            assert len(self.__blocks) < len(self)
            self.__blocks.extend([None] * (len(self) - len(self.__blocks)))
            self.__blocks[i] = result

        self.__check_completion()

        return result

    def __check_completion(self) -> None:
        """The list of blocks is complete if we have created every ``Block``
        object that we currently good and know that no more will be created.

        If this happens then we don't need to keep the reference to the
        owner around, and delete it so that there is no circular reference.
        The main benefit of this is that the gc doesn't need to run to collect
        this because normal reference counting is enough.
        """
        if self.__count == len(self) and isinstance(self.owner, ConjectureResult):
            self.owner = None

    def __iter__(self) -> Iterator[Block]:
        for i in range(len(self)):
            yield self[i]

    def __repr__(self) -> str:
        parts: "list[str]" = []
        for i in range(len(self)):
            b = self.__known_block(i)
            if b is None:
                parts.append("...")
            else:
                parts.append(repr(b))
        return "Block([{}])".format(", ".join(parts))


class _Overrun:
    status = Status.OVERRUN

    def __repr__(self) -> str:
        return "Overrun"


Overrun = _Overrun()

global_test_counter = 0


MAX_DEPTH = 100


class DataObserver:
    """Observer class for recording the behaviour of a
    ConjectureData object, primarily used for tracking
    the behaviour in the tree cache."""

    def conclude_test(
        self,
        status: Status,
        interesting_origin: Optional[InterestingOrigin],
    ) -> None:
        """Called when ``conclude_test`` is called on the
        observed ``ConjectureData``, with the same arguments.

        Note that this is called after ``freeze`` has completed.
        """

    def kill_branch(self) -> None:
        """Mark this part of the tree as not worth re-exploring."""

    def draw_integer(
        self, value: int, *, kwargs: IntegerKWargs, was_forced: bool
    ) -> None:
        pass

    def draw_float(
        self, value: float, *, kwargs: FloatKWargs, was_forced: bool
    ) -> None:
        pass

    def draw_string(
        self, value: str, *, kwargs: StringKWargs, was_forced: bool
    ) -> None:
        pass

    def draw_bytes(
        self, value: bytes, *, kwargs: BytesKWargs, was_forced: bool
    ) -> None:
        pass

    def draw_boolean(
        self, value: bool, *, kwargs: BooleanKWargs, was_forced: bool
    ) -> None:
        pass


@attr.s(slots=True, repr=False, eq=False)
class IRNode:
    ir_type: IRTypeName = attr.ib()
    value: IRType = attr.ib()
    kwargs: IRKWargsType = attr.ib()
    was_forced: bool = attr.ib()
    index: Optional[int] = attr.ib(default=None)

    def copy(
        self,
        *,
        with_value: Optional[IRType] = None,
        with_kwargs: Optional[IRKWargsType] = None,
    ) -> "IRNode":
        # we may want to allow this combination in the future, but for now it's
        # a footgun.
        if self.was_forced:
            assert with_value is None, "modifying a forced node doesn't make sense"
        # explicitly not copying index. node indices are only assigned via
        # ExampleRecord. This prevents footguns with relying on stale indices
        # after copying.
        return IRNode(
            ir_type=self.ir_type,
            value=self.value if with_value is None else with_value,
            kwargs=self.kwargs if with_kwargs is None else with_kwargs,
            was_forced=self.was_forced,
        )

    @property
    def trivial(self):
        """
        A node is trivial if it cannot be simplified any further. This does not
        mean that modifying a trivial node can't produce simpler test cases when
        viewing the tree as a whole. Just that when viewing this node in
        isolation, this is the simplest the node can get.
        """
        if self.was_forced:
            return True

        if self.ir_type == "integer":
            shrink_towards = self.kwargs["shrink_towards"]
            min_value = self.kwargs["min_value"]
            max_value = self.kwargs["max_value"]

            if min_value is not None:
                shrink_towards = max(min_value, shrink_towards)
            if max_value is not None:
                shrink_towards = min(max_value, shrink_towards)

            return self.value == shrink_towards
        if self.ir_type == "float":
            min_value = self.kwargs["min_value"]
            max_value = self.kwargs["max_value"]
            shrink_towards = 0

            if min_value == -math.inf and max_value == math.inf:
                return ir_value_equal("float", self.value, shrink_towards)

            if (
                not math.isinf(min_value)
                and not math.isinf(max_value)
                and math.ceil(min_value) <= math.floor(max_value)
            ):
                # the interval contains an integer. the simplest integer is the
                # one closest to shrink_towards
                shrink_towards = max(math.ceil(min_value), shrink_towards)
                shrink_towards = min(math.floor(max_value), shrink_towards)
                return ir_value_equal("float", self.value, shrink_towards)

            # the real answer here is "the value in [min_value, max_value] with
            # the lowest denominator when represented as a fraction".
            # It would be good to compute this correctly in the future, but it's
            # also not incorrect to be conservative here.
            return False
        if self.ir_type == "boolean":
            return self.value is False
        if self.ir_type == "string":
            # smallest size and contains only the smallest-in-shrink-order character.
            minimal_char = self.kwargs["intervals"].char_in_shrink_order(0)
            return self.value == (minimal_char * self.kwargs["min_size"])
        if self.ir_type == "bytes":
            # smallest size and all-zero value.
            return len(self.value) == self.kwargs["min_size"] and not any(self.value)

        raise NotImplementedError(f"unhandled ir_type {self.ir_type}")

    def __eq__(self, other):
        if not isinstance(other, IRNode):
            return NotImplemented

        return (
            self.ir_type == other.ir_type
            and ir_value_equal(self.ir_type, self.value, other.value)
            and ir_kwargs_equal(self.ir_type, self.kwargs, other.kwargs)
            and self.was_forced == other.was_forced
        )

    def __hash__(self) -> int:
        return hash(
            (
                self.ir_type,
                ir_value_key(self.ir_type, self.value),
                ir_kwargs_key(self.ir_type, self.kwargs),
                self.was_forced,
            )
        )

    def __repr__(self) -> str:
        # repr to avoid "BytesWarning: str() on a bytes instance" for bytes nodes
        forced_marker = " [forced]" if self.was_forced else ""
        return f"{self.ir_type} {self.value!r}{forced_marker} {self.kwargs!r}"


def ir_value_permitted(value, ir_type, kwargs):
    if ir_type == "integer":
        min_value = kwargs["min_value"]
        max_value = kwargs["max_value"]
        shrink_towards = kwargs["shrink_towards"]
        if min_value is not None and value < min_value:
            return False
        if max_value is not None and value > max_value:
            return False

        if max_value is None or min_value is None:
            return (value - shrink_towards).bit_length() < 128

        return True
    elif ir_type == "float":
        if math.isnan(value):
            return kwargs["allow_nan"]
        return (
            sign_aware_lte(kwargs["min_value"], value)
            and sign_aware_lte(value, kwargs["max_value"])
        ) and not (0 < abs(value) < kwargs["smallest_nonzero_magnitude"])
    elif ir_type == "string":
        if len(value) < kwargs["min_size"]:
            return False
        if kwargs["max_size"] is not None and len(value) > kwargs["max_size"]:
            return False
        return all(ord(c) in kwargs["intervals"] for c in value)
    elif ir_type == "bytes":
        if len(value) < kwargs["min_size"]:
            return False
        return kwargs["max_size"] is None or len(value) <= kwargs["max_size"]
    elif ir_type == "boolean":
        if kwargs["p"] <= 2 ** (-64):
            return value is False
        if kwargs["p"] >= (1 - 2 ** (-64)):
            return value is True
        return True

    raise NotImplementedError(f"unhandled type {type(value)} of ir value {value}")


def ir_size(ir: Iterable[IRType]) -> int:
    from hypothesis.database import ir_to_bytes

    return len(ir_to_bytes(ir))


def ir_size_nodes(nodes: Iterable[IRNode]) -> int:
    return ir_size([n.value for n in nodes])


def ir_value_key(ir_type, v):
    if ir_type == "float":
        return float_to_int(v)
    return v


def ir_kwargs_key(ir_type, kwargs):
    if ir_type == "float":
        return (
            float_to_int(kwargs["min_value"]),
            float_to_int(kwargs["max_value"]),
            kwargs["allow_nan"],
            kwargs["smallest_nonzero_magnitude"],
        )
    if ir_type == "integer":
        return (
            kwargs["min_value"],
            kwargs["max_value"],
            None if kwargs["weights"] is None else tuple(kwargs["weights"]),
            kwargs["shrink_towards"],
        )
    return tuple(kwargs[key] for key in sorted(kwargs))


def ir_value_equal(ir_type, v1, v2):
    return ir_value_key(ir_type, v1) == ir_value_key(ir_type, v2)


def ir_kwargs_equal(ir_type, kwargs1, kwargs2):
    return ir_kwargs_key(ir_type, kwargs1) == ir_kwargs_key(ir_type, kwargs2)


@dataclass_transform()
@attr.s(slots=True)
class ConjectureResult:
    """Result class storing the parts of ConjectureData that we
    will care about after the original ConjectureData has outlived its
    usefulness."""

    status: Status = attr.ib()
    interesting_origin: Optional[InterestingOrigin] = attr.ib()
    buffer: bytes = attr.ib()
    # some ConjectureDatas pass through the ir and some pass through buffers.
    # the ir does not drive its result through the buffer, which means blocks/examples
    # may differ (I think for forced values?) even when the buffer is the same.
    # I don't *think* anything was relying on anything but .buffer for result equality,
    # though that assumption may be leaning on flakiness detection invariants.
    #
    # If we consider blocks or examples in equality checks, multiple semantically equal
    # results get stored in e.g. the pareto front.
    blocks: Blocks = attr.ib(eq=False)
    output: str = attr.ib()
    extra_information: Optional[ExtraInformation] = attr.ib()
    has_discards: bool = attr.ib()
    target_observations: TargetObservations = attr.ib()
    tags: frozenset[StructuralCoverageTag] = attr.ib()
    forced_indices: frozenset[int] = attr.ib(repr=False)
    examples: Examples = attr.ib(repr=False, eq=False)
    arg_slices: set[tuple[int, int]] = attr.ib(repr=False)
    slice_comments: dict[tuple[int, int], str] = attr.ib(repr=False)
    misaligned_at: Optional[MisalignedAt] = attr.ib(repr=False)

    index: int = attr.ib(init=False)

    def __attrs_post_init__(self) -> None:
        self.index = len(self.buffer)
        self.forced_indices = frozenset(self.forced_indices)

    def as_result(self) -> "ConjectureResult":
        return self


# Masks for masking off the first byte of an n-bit buffer.
# The appropriate mask is stored at position n % 8.
BYTE_MASKS = [(1 << n) - 1 for n in range(8)]
BYTE_MASKS[0] = 255

_Lifetime: TypeAlias = Literal["test_case", "test_function"]


class _BackendInfoMsg(TypedDict):
    type: str
    title: str
    content: Union[str, dict[str, Any]]


class PrimitiveProvider(abc.ABC):
    # This is the low-level interface which would also be implemented
    # by e.g. CrossHair, by an Atheris-hypothesis integration, etc.
    # We'd then build the structured tree handling, database and replay
    # support, etc. on top of this - so all backends get those for free.
    #
    # See https://github.com/HypothesisWorks/hypothesis/issues/3086

    # How long a provider instance is used for. One of test_function or
    # test_case. Defaults to test_function.
    #
    # If test_function, a single provider instance will be instantiated and used
    # for the entirety of each test function. I.e., roughly one provider per
    # @given annotation. This can be useful if you need to track state over many
    # executions to a test function.
    #
    # This lifetime will cause None to be passed for the ConjectureData object
    # in PrimitiveProvider.__init__, because that object is instantiated per
    # test case.
    #
    # If test_case, a new provider instance will be instantiated and used each
    # time hypothesis tries to generate a new input to the test function. This
    # lifetime can access the passed ConjectureData object.
    #
    # Non-hypothesis providers probably want to set a lifetime of test_function.
    lifetime: _Lifetime = "test_function"

    # Solver-based backends such as hypothesis-crosshair use symbolic values
    # which record operations performed on them in order to discover new paths.
    # If avoid_realization is set to True, hypothesis will avoid interacting with
    # ir values (symbolics) returned by the provider in any way that would force the
    # solver to narrow the range of possible values for that symbolic.
    #
    # Setting this to True disables some hypothesis features, such as
    # DataTree-based deduplication, and some internal optimizations, such as
    # caching kwargs. Only enable this if it is necessary for your backend.
    avoid_realization = False

    def __init__(self, conjecturedata: Optional["ConjectureData"], /) -> None:
        self._cd = conjecturedata

    def per_test_case_context_manager(self):
        return contextlib.nullcontext()

    def realize(self, value: T) -> T:
        """
        Called whenever hypothesis requires a concrete (non-symbolic) value from
        a potentially symbolic value. Hypothesis will not check that `value` is
        symbolic before calling `realize`, so you should handle the case where
        `value` is non-symbolic.

        The returned value should be non-symbolic.  If you cannot provide a value,
        raise hypothesis.errors.BackendCannotProceed("discard_test_case")
        """
        return value

    def observe_test_case(self) -> dict[str, Any]:
        """Called at the end of the test case when observability mode is active.

        The return value should be a non-symbolic json-encodable dictionary,
        and will be included as `observation["metadata"]["backend"]`.
        """
        return {}

    def observe_information_messages(
        self, *, lifetime: _Lifetime
    ) -> Iterable[_BackendInfoMsg]:
        """Called at the end of each test case and again at end of the test function.

        Return an iterable of `{type: info/alert/error, title: str, content: str|dict}`
        dictionaries to be delivered as individual information messages.
        (Hypothesis adds the `run_start` timestamp and `property` name for you.)
        """
        assert lifetime in ("test_case", "test_function")
        yield from []

    @abc.abstractmethod
    def draw_boolean(
        self,
        p: float = 0.5,
        *,
        forced: Optional[bool] = None,
        fake_forced: bool = False,
    ) -> bool:
        raise NotImplementedError

    @abc.abstractmethod
    def draw_integer(
        self,
        min_value: Optional[int] = None,
        max_value: Optional[int] = None,
        *,
        # weights are for choosing an element index from a bounded range
        weights: Optional[dict[int, float]] = None,
        shrink_towards: int = 0,
        forced: Optional[int] = None,
        fake_forced: bool = False,
    ) -> int:
        raise NotImplementedError

    @abc.abstractmethod
    def draw_float(
        self,
        *,
        min_value: float = -math.inf,
        max_value: float = math.inf,
        allow_nan: bool = True,
        smallest_nonzero_magnitude: float,
        # TODO: consider supporting these float widths at the IR level in the
        # future.
        # width: Literal[16, 32, 64] = 64,
        # exclude_min and exclude_max handled higher up,
        forced: Optional[float] = None,
        fake_forced: bool = False,
    ) -> float:
        raise NotImplementedError

    @abc.abstractmethod
    def draw_string(
        self,
        intervals: IntervalSet,
        *,
        min_size: int = 0,
        max_size: int = COLLECTION_DEFAULT_MAX_SIZE,
        forced: Optional[str] = None,
        fake_forced: bool = False,
    ) -> str:
        raise NotImplementedError

    @abc.abstractmethod
    def draw_bytes(
        self,
        min_size: int = 0,
        max_size: int = COLLECTION_DEFAULT_MAX_SIZE,
        *,
        forced: Optional[bytes] = None,
        fake_forced: bool = False,
    ) -> bytes:
        raise NotImplementedError


class HypothesisProvider(PrimitiveProvider):
    lifetime = "test_case"

    def __init__(self, conjecturedata: Optional["ConjectureData"], /):
        super().__init__(conjecturedata)

    def draw_boolean(
        self,
        p: float = 0.5,
        *,
        forced: Optional[bool] = None,
        fake_forced: bool = False,
    ) -> bool:
        """Return True with probability p (assuming a uniform generator),
        shrinking towards False. If ``forced`` is set to a non-None value, this
        will always return that value but will write choices appropriate to having
        drawn that value randomly."""
        # Note that this could also be implemented in terms of draw_integer().

        assert self._cd is not None
        # NB this function is vastly more complicated than it may seem reasonable
        # for it to be. This is because it is used in a lot of places and it's
        # important for it to shrink well, so it's worth the engineering effort.

        if p <= 0 or p >= 1:
            bits = 1
        else:
            # When there is a meaningful draw, in order to shrink well we will
            # set things up so that 0 and 1 always correspond to False and True
            # respectively. This means we want enough bits available that in a
            # draw we will always have at least one truthy value and one falsey
            # value.
            bits = math.ceil(-math.log(min(p, 1 - p), 2))
        # In order to avoid stupidly large draws where the probability is
        # effectively zero or one, we treat probabilities of under 2^-64 to be
        # effectively zero.
        if bits > 64:
            # There isn't enough precision near one for this to occur for values
            # far from 0.
            p = 0.0
            bits = 1

        size = 2**bits

        while True:
            # The logic here is a bit complicated and special cased to make it
            # play better with the shrinker.

            # We imagine partitioning the real interval [0, 1] into 2**n equal parts
            # and looking at each part and whether its interior is wholly <= p
            # or wholly >= p. At most one part can be neither.

            # We then pick a random part. If it's wholly on one side or the other
            # of p then we use that as the answer. If p is contained in the
            # interval then we start again with a new probability that is given
            # by the fraction of that interval that was <= our previous p.

            # We then take advantage of the fact that we have control of the
            # labelling to make this shrink better, using the following tricks:

            # If p is <= 0 or >= 1 the result of this coin is certain. We make sure
            # to write a byte to the data stream anyway so that these don't cause
            # difficulties when shrinking.
            if p <= 0:
                self._cd.draw_bits(1, forced=0)
                result = False
            elif p >= 1:
                self._cd.draw_bits(1, forced=1)
                result = True
            else:
                falsey = floor(size * (1 - p))
                truthy = floor(size * p)
                remainder = size * p - truthy

                if falsey + truthy == size:
                    partial = False
                else:
                    partial = True

                i = self._cd.draw_bits(
                    bits,
                    forced=None if forced is None else int(forced),
                    fake_forced=fake_forced,
                )

                # We always choose the region that causes us to repeat the loop as
                # the maximum value, so that shrinking the drawn bits never causes
                # us to need to draw more self._cd.
                if partial and i == size - 1:
                    p = remainder
                    continue
                if falsey == 0:
                    # Every other partition is truthy, so the result is true
                    result = True
                elif truthy == 0:
                    # Every other partition is falsey, so the result is false
                    result = False
                elif i <= 1:
                    # We special case so that zero is always false and 1 is always
                    # true which makes shrinking easier because we can always
                    # replace a truthy block with 1. This has the slightly weird
                    # property that shrinking from 2 to 1 can cause the result to
                    # grow, but the shrinker always tries 0 and 1 first anyway, so
                    # this will usually be fine.
                    result = bool(i)
                else:
                    # Originally everything in the region 0 <= i < falsey was false
                    # and everything above was true. We swapped one truthy element
                    # into this region, so the region becomes 0 <= i <= falsey
                    # except for i = 1. We know i > 1 here, so the test for truth
                    # becomes i > falsey.
                    result = i > falsey

            break
        return result

    def draw_integer(
        self,
        min_value: Optional[int] = None,
        max_value: Optional[int] = None,
        *,
        weights: Optional[dict[int, float]] = None,
        shrink_towards: int = 0,
        forced: Optional[int] = None,
        fake_forced: bool = False,
    ) -> int:
        assert self._cd is not None

        if min_value is not None:
            shrink_towards = max(min_value, shrink_towards)
        if max_value is not None:
            shrink_towards = min(max_value, shrink_towards)

        # This is easy to build on top of our existing conjecture utils,
        # and it's easy to build sampled_from and weighted_coin on this.
        if weights is not None:
            assert min_value is not None
            assert max_value is not None

            # format of weights is a mapping of ints to p, where sum(p) < 1.
            # The remaining probability mass is uniformly distributed over
            # *all* ints (not just the unmapped ones; this is somewhat undesirable,
            # but simplifies things).
            #
            # We assert that sum(p) is strictly less than 1 because it simplifies
            # handling forced values when we can force into the unmapped probability
            # mass. We should eventually remove this restriction.
            sampler = Sampler(
                [1 - sum(weights.values()), *weights.values()], observe=False
            )
            # if we're forcing, it's easiest to force into the unmapped probability
            # mass and then force the drawn value after.
            idx = sampler.sample(
                self._cd, forced=None if forced is None else 0, fake_forced=fake_forced
            )

            return self._draw_bounded_integer(
                min_value,
                max_value,
                # implicit reliance on dicts being sorted for determinism
                forced=forced if idx == 0 else list(weights)[idx - 1],
                center=shrink_towards,
                fake_forced=fake_forced,
            )

        if min_value is None and max_value is None:
            return self._draw_unbounded_integer(forced=forced, fake_forced=fake_forced)

        if min_value is None:
            assert max_value is not None  # make mypy happy
            probe = max_value + 1
            while max_value < probe:
                probe = shrink_towards + self._draw_unbounded_integer(
                    forced=None if forced is None else forced - shrink_towards,
                    fake_forced=fake_forced,
                )
            return probe

        if max_value is None:
            assert min_value is not None
            probe = min_value - 1
            while probe < min_value:
                probe = shrink_towards + self._draw_unbounded_integer(
                    forced=None if forced is None else forced - shrink_towards,
                    fake_forced=fake_forced,
                )
            return probe

        return self._draw_bounded_integer(
            min_value,
            max_value,
            center=shrink_towards,
            forced=forced,
            fake_forced=fake_forced,
        )

    def draw_float(
        self,
        *,
        min_value: float = -math.inf,
        max_value: float = math.inf,
        allow_nan: bool = True,
        smallest_nonzero_magnitude: float,
        # TODO: consider supporting these float widths at the IR level in the
        # future.
        # width: Literal[16, 32, 64] = 64,
        # exclude_min and exclude_max handled higher up,
        forced: Optional[float] = None,
        fake_forced: bool = False,
    ) -> float:
        (
            sampler,
            forced_sign_bit,
            neg_clamper,
            pos_clamper,
            nasty_floats,
        ) = self._draw_float_init_logic(
            min_value=min_value,
            max_value=max_value,
            allow_nan=allow_nan,
            smallest_nonzero_magnitude=smallest_nonzero_magnitude,
        )

        assert self._cd is not None

        while True:
            # If `forced in nasty_floats`, then `forced` was *probably*
            # generated by drawing a nonzero index from the sampler. However, we
            # have no obligation to generate it that way when forcing. In particular,
            # i == 0 is able to produce all possible floats, and the forcing
            # logic is simpler if we assume this choice.
            forced_i = None if forced is None else 0
            i = (
                sampler.sample(self._cd, forced=forced_i, fake_forced=fake_forced)
                if sampler
                else 0
            )
            if i == 0:
                result = self._draw_float(
                    forced_sign_bit=forced_sign_bit,
                    forced=forced,
                    fake_forced=fake_forced,
                )
                if allow_nan and math.isnan(result):
                    clamped = result
                elif math.copysign(1.0, result) == -1:
                    assert neg_clamper is not None
                    clamped = -neg_clamper(-result)
                else:
                    assert pos_clamper is not None
                    clamped = pos_clamper(result)
                if clamped != result and not (math.isnan(result) and allow_nan):
                    self._draw_float(forced=clamped, fake_forced=fake_forced)
                    result = clamped
            else:
                result = nasty_floats[i - 1]
                # nan values generated via int_to_float break list membership:
                #
                #  >>> n = 18444492273895866368
                # >>> assert math.isnan(int_to_float(n))
                # >>> assert int_to_float(n) not in [int_to_float(n)]
                #
                # because int_to_float nans are not equal in the sense of either
                # `a == b` or `a is b`.
                #
                # This can lead to flaky errors when collections require unique
                # floats. I think what is happening is that in some places we
                # provide math.nan, and in others we provide
                # int_to_float(float_to_int(math.nan)), and which one gets used
                # is not deterministic across test iterations.
                #
                # As a (temporary?) fix, we'll *always* generate nan values which
                # are not equal in the identity sense.
                #
                # see also https://github.com/HypothesisWorks/hypothesis/issues/3926.
                if math.isnan(result):
                    result = int_to_float(float_to_int(result))

                self._draw_float(forced=result, fake_forced=fake_forced)

            return result

    def draw_string(
        self,
        intervals: IntervalSet,
        *,
        min_size: int = 0,
        max_size: int = COLLECTION_DEFAULT_MAX_SIZE,
        forced: Optional[str] = None,
        fake_forced: bool = False,
    ) -> str:
        assert self._cd is not None

        average_size = min(
            max(min_size * 2, min_size + 5),
            0.5 * (min_size + max_size),
        )

        chars = []
        elements = many(
            self._cd,
            min_size=min_size,
            max_size=max_size,
            average_size=average_size,
            forced=None if forced is None else len(forced),
            fake_forced=fake_forced,
            observe=False,
        )
        while elements.more():
            forced_i: Optional[int] = None
            if forced is not None:
                c = forced[elements.count - 1]
                forced_i = intervals.index_from_char_in_shrink_order(c)

            if len(intervals) > 256:
                if self.draw_boolean(
                    0.2,
                    forced=None if forced_i is None else forced_i > 255,
                    fake_forced=fake_forced,
                ):
                    i = self._draw_bounded_integer(
                        256,
                        len(intervals) - 1,
                        forced=forced_i,
                        fake_forced=fake_forced,
                    )
                else:
                    i = self._draw_bounded_integer(
                        0, 255, forced=forced_i, fake_forced=fake_forced
                    )
            else:
                i = self._draw_bounded_integer(
                    0, len(intervals) - 1, forced=forced_i, fake_forced=fake_forced
                )

            chars.append(intervals.char_in_shrink_order(i))

        return "".join(chars)

    def draw_bytes(
        self,
        min_size: int = 0,
        max_size: int = COLLECTION_DEFAULT_MAX_SIZE,
        *,
        forced: Optional[bytes] = None,
        fake_forced: bool = False,
    ) -> bytes:
        assert self._cd is not None

        buf = bytearray()
        average_size = min(
            max(min_size * 2, min_size + 5),
            0.5 * (min_size + max_size),
        )
        elements = many(
            self._cd,
            min_size=min_size,
            max_size=max_size,
            average_size=average_size,
            forced=None if forced is None else len(forced),
            fake_forced=fake_forced,
            observe=False,
        )
        while elements.more():
            forced_i: Optional[int] = None
            if forced is not None:
                # implicit conversion from bytes to int by indexing here
                forced_i = forced[elements.count - 1]

            buf += self._cd.draw_bits(
                8, forced=forced_i, fake_forced=fake_forced
            ).to_bytes(1, "big")

        return bytes(buf)

    def _draw_float(
        self,
        forced_sign_bit: Optional[int] = None,
        *,
        forced: Optional[float] = None,
        fake_forced: bool = False,
    ) -> float:
        """
        Helper for draw_float which draws a random 64-bit float.
        """
        assert self._cd is not None

        if forced is not None:
            # sign_aware_lte(forced, -0.0) does not correctly handle the
            # math.nan case here.
            forced_sign_bit = math.copysign(1, forced) == -1
        is_negative = self._cd.draw_bits(
            1, forced=forced_sign_bit, fake_forced=fake_forced
        )
        f = lex_to_float(
            self._cd.draw_bits(
                64,
                forced=None if forced is None else float_to_lex(abs(forced)),
                fake_forced=fake_forced,
            )
        )
        return -f if is_negative else f

    def _draw_unbounded_integer(
        self, *, forced: Optional[int] = None, fake_forced: bool = False
    ) -> int:
        assert self._cd is not None
        forced_i = None
        if forced is not None:
            # Using any bucket large enough to contain this integer would be a
            # valid way to force it. This is because an n bit integer could have
            # been drawn from a bucket of size n, or from any bucket of size
            # m > n.
            # We'll always choose the smallest eligible bucket here.

            # We need an extra bit to handle forced signed integers. INT_SIZES
            # is interpreted as unsigned sizes.
            bit_size = forced.bit_length() + 1
            size = min(size for size in INT_SIZES if bit_size <= size)
            forced_i = INT_SIZES.index(size)

        size = INT_SIZES[
            INT_SIZES_SAMPLER.sample(self._cd, forced=forced_i, fake_forced=fake_forced)
        ]

        forced_r = None
        if forced is not None:
            forced_r = forced
            forced_r <<= 1
            if forced < 0:
                forced_r = -forced_r
                forced_r |= 1

        r = self._cd.draw_bits(size, forced=forced_r, fake_forced=fake_forced)
        sign = r & 1
        r >>= 1
        if sign:
            r = -r
        return r

    def _draw_bounded_integer(
        self,
        lower: int,
        upper: int,
        *,
        center: Optional[int] = None,
        forced: Optional[int] = None,
        fake_forced: bool = False,
        _vary_effective_size: bool = True,
    ) -> int:
        assert lower <= upper
        assert forced is None or lower <= forced <= upper
        assert self._cd is not None
        if lower == upper:
            # Write a value even when this is trivial so that when a bound depends
            # on other values we don't suddenly disappear when the gap shrinks to
            # zero - if that happens then often the data stream becomes misaligned
            # and we fail to shrink in cases where we really should be able to.
            self._cd.draw_bits(1, forced=0)
            return int(lower)

        if center is None:
            center = lower
        center = min(max(center, lower), upper)

        if center == upper:
            above = False
        elif center == lower:
            above = True
        else:
            force_above = None if forced is None else forced < center
            above = not self._cd.draw_bits(
                1, forced=force_above, fake_forced=fake_forced
            )

        if above:
            gap = upper - center
        else:
            gap = center - lower

        assert gap > 0

        bits = gap.bit_length()
        probe = gap + 1

        if (
            bits > 24
            and _vary_effective_size
            and self.draw_boolean(
                7 / 8, forced=None if forced is None else False, fake_forced=fake_forced
            )
        ):
            # For large ranges, we combine the uniform random distribution from draw_bits
            # with a weighting scheme with moderate chance.  Cutoff at 2 ** 24 so that our
            # choice of unicode characters is uniform but the 32bit distribution is not.
            idx = INT_SIZES_SAMPLER.sample(self._cd)
            force_bits = min(bits, INT_SIZES[idx])
            forced = self._draw_bounded_integer(
                lower=center if above else max(lower, center - 2**force_bits - 1),
                upper=center if not above else min(upper, center + 2**force_bits - 1),
                _vary_effective_size=False,
            )

            assert lower <= forced <= upper

        while probe > gap:
            probe = self._cd.draw_bits(
                bits,
                forced=None if forced is None else abs(forced - center),
                fake_forced=fake_forced,
            )

        if above:
            result = center + probe
        else:
            result = center - probe

        assert lower <= result <= upper
        assert forced is None or result == forced, (result, forced, center, above)
        return result

    @classmethod
    def _draw_float_init_logic(
        cls,
        *,
        min_value: float,
        max_value: float,
        allow_nan: bool,
        smallest_nonzero_magnitude: float,
    ) -> tuple[
        Optional[Sampler],
        Optional[Literal[0, 1]],
        Optional[Callable[[float], float]],
        Optional[Callable[[float], float]],
        list[float],
    ]:
        """
        Caches initialization logic for draw_float, as an alternative to
        computing this for *every* float draw.
        """
        # float_to_int allows us to distinguish between e.g. -0.0 and 0.0,
        # even in light of hash(-0.0) == hash(0.0) and -0.0 == 0.0.
        key = (
            float_to_int(min_value),
            float_to_int(max_value),
            allow_nan,
            float_to_int(smallest_nonzero_magnitude),
        )
        if key in FLOAT_INIT_LOGIC_CACHE:
            return FLOAT_INIT_LOGIC_CACHE[key]

        result = cls._compute_draw_float_init_logic(
            min_value=min_value,
            max_value=max_value,
            allow_nan=allow_nan,
            smallest_nonzero_magnitude=smallest_nonzero_magnitude,
        )
        FLOAT_INIT_LOGIC_CACHE[key] = result
        return result

    @staticmethod
    def _compute_draw_float_init_logic(
        *,
        min_value: float,
        max_value: float,
        allow_nan: bool,
        smallest_nonzero_magnitude: float,
    ) -> tuple[
        Optional[Sampler],
        Optional[Literal[0, 1]],
        Optional[Callable[[float], float]],
        Optional[Callable[[float], float]],
        list[float],
    ]:
        if smallest_nonzero_magnitude == 0.0:  # pragma: no cover
            raise FloatingPointError(
                "Got allow_subnormal=True, but we can't represent subnormal floats "
                "right now, in violation of the IEEE-754 floating-point "
                "specification.  This is usually because something was compiled with "
                "-ffast-math or a similar option, which sets global processor state.  "
                "See https://simonbyrne.github.io/notes/fastmath/ for a more detailed "
                "writeup - and good luck!"
            )

        def permitted(f: float) -> bool:
            if math.isnan(f):
                return allow_nan
            if 0 < abs(f) < smallest_nonzero_magnitude:
                return False
            return sign_aware_lte(min_value, f) and sign_aware_lte(f, max_value)

        boundary_values = [
            min_value,
            next_up(min_value),
            min_value + 1,
            max_value - 1,
            next_down(max_value),
            max_value,
        ]
        nasty_floats = [f for f in NASTY_FLOATS + boundary_values if permitted(f)]
        weights = [0.2 * len(nasty_floats)] + [0.8] * len(nasty_floats)
        sampler = Sampler(weights, observe=False) if nasty_floats else None

        pos_clamper = neg_clamper = None
        if sign_aware_lte(0.0, max_value):
            pos_min = max(min_value, smallest_nonzero_magnitude)
            allow_zero = sign_aware_lte(min_value, 0.0)
            pos_clamper = make_float_clamper(pos_min, max_value, allow_zero=allow_zero)
        if sign_aware_lte(min_value, -0.0):
            neg_max = min(max_value, -smallest_nonzero_magnitude)
            allow_zero = sign_aware_lte(-0.0, max_value)
            neg_clamper = make_float_clamper(
                -neg_max, -min_value, allow_zero=allow_zero
            )

        forced_sign_bit: Optional[Literal[0, 1]] = None
        if (pos_clamper is None) != (neg_clamper is None):
            forced_sign_bit = 1 if neg_clamper else 0

        return (sampler, forced_sign_bit, neg_clamper, pos_clamper, nasty_floats)


# The set of available `PrimitiveProvider`s, by name.  Other libraries, such as
# crosshair, can implement this interface and add themselves; at which point users
# can configure which backend to use via settings.   Keys are the name of the library,
# which doubles as the backend= setting, and values are importable class names.
#
# NOTE: this is a temporary interface.  We DO NOT promise to continue supporting it!
#       (but if you want to experiment and don't mind breakage, here you go)
AVAILABLE_PROVIDERS = {
    "hypothesis": "hypothesis.internal.conjecture.data.HypothesisProvider",
}


class ConjectureData:
    @classmethod
    def for_buffer(
        cls,
        buffer: Union[list[int], bytes],
        *,
        observer: Optional[DataObserver] = None,
        provider: Union[type, PrimitiveProvider] = HypothesisProvider,
    ) -> "ConjectureData":
        return cls(
            len(buffer), buffer, random=None, observer=observer, provider=provider
        )

    @classmethod
    def for_ir_tree(
        cls,
        ir_tree_prefix: Sequence[IRNode],
        *,
        observer: Optional[DataObserver] = None,
        provider: Union[type, PrimitiveProvider] = HypothesisProvider,
        max_length: Optional[int] = None,
        random: Optional[Random] = None,
    ) -> "ConjectureData":
        from hypothesis.internal.conjecture.engine import BUFFER_SIZE

        return cls(
            max_length=BUFFER_SIZE,
            max_length_ir=(
                ir_size_nodes(ir_tree_prefix) if max_length is None else max_length
            ),
            prefix=b"",
            random=random,
            ir_tree_prefix=ir_tree_prefix,
            observer=observer,
            provider=provider,
        )

    def __init__(
        self,
        max_length: int,
        prefix: Union[list[int], bytes, bytearray],
        *,
        random: Optional[Random],
        observer: Optional[DataObserver] = None,
        provider: Union[type, PrimitiveProvider] = HypothesisProvider,
        ir_tree_prefix: Optional[Sequence[IRNode]] = None,
        max_length_ir: Optional[int] = None,
    ) -> None:
        from hypothesis.internal.conjecture.engine import BUFFER_SIZE_IR

        if observer is None:
            observer = DataObserver()
        assert isinstance(observer, DataObserver)
        self._bytes_drawn = 0
        self.observer = observer
        self.max_length = max_length
        self.max_length_ir = BUFFER_SIZE_IR if max_length_ir is None else max_length_ir
        self.is_find = False
        self.overdraw = 0
        self.__prefix = bytes(prefix)
        self.__random = random

        if ir_tree_prefix is None:
            assert random is not None or max_length <= len(prefix)

        self.blocks = Blocks(self)
        self.buffer: "Union[bytes, bytearray]" = bytearray()
        self.index = 0
        self.length_ir = 0
        self.index_ir = 0
        self.output = ""
        self.status = Status.VALID
        self.frozen = False
        global global_test_counter
        self.testcounter = global_test_counter
        global_test_counter += 1
        self.start_time = time.perf_counter()
        self.gc_start_time = gc_cumulative_time()
        self.events: dict[str, Union[str, int, float]] = {}
        self.forced_indices: "set[int]" = set()
        self.interesting_origin: Optional[InterestingOrigin] = None
        self.draw_times: "dict[str, float]" = {}
        self._stateful_run_times: "defaultdict[str, float]" = defaultdict(float)
        self.max_depth = 0
        self.has_discards = False

        self.provider: PrimitiveProvider = (
            provider(self) if isinstance(provider, type) else provider
        )
        assert isinstance(self.provider, PrimitiveProvider)

        self.__result: "Optional[ConjectureResult]" = None

        # Observations used for targeted search.  They'll be aggregated in
        # ConjectureRunner.generate_new_examples and fed to TargetSelector.
        self.target_observations: TargetObservations = {}

        # Tags which indicate something about which part of the search space
        # this example is in. These are used to guide generation.
        self.tags: "set[StructuralCoverageTag]" = set()
        self.labels_for_structure_stack: "list[set[int]]" = []

        # Normally unpopulated but we need this in the niche case
        # that self.as_result() is Overrun but we still want the
        # examples for reporting purposes.
        self.__examples: "Optional[Examples]" = None

        # We want the top level example to have depth 0, so we start
        # at -1.
        self.depth = -1
        self.__example_record = ExampleRecord()

        # Slice indices for discrete reportable parts that which-parts-matter can
        # try varying, to report if the minimal example always fails anyway.
        self.arg_slices: set[tuple[int, int]] = set()
        self.slice_comments: dict[tuple[int, int], str] = {}
        self._observability_args: dict[str, Any] = {}
        self._observability_predicates: defaultdict = defaultdict(
            lambda: {"satisfied": 0, "unsatisfied": 0}
        )

        self.extra_information = ExtraInformation()

        self.ir_tree_nodes = ir_tree_prefix
        self.misaligned_at: Optional[MisalignedAt] = None
        self.start_example(TOP_LABEL)

    def __repr__(self) -> str:
        return "ConjectureData(%s, %d bytes%s)" % (
            self.status.name,
            len(self.buffer),
            ", frozen" if self.frozen else "",
        )

    # A bit of explanation of the `observe` and `fake_forced` arguments in our
    # draw_* functions.
    #
    # There are two types of draws: sub-ir and super-ir. For instance, some ir
    # nodes use `many`, which in turn calls draw_boolean. But some strategies
    # also use many, at the super-ir level. We don't want to write sub-ir draws
    # to the DataTree (and consequently use them when computing novel prefixes),
    # since they are fully recorded by writing the ir node itself.
    # But super-ir draws are not included in the ir node, so we do want to write
    # these to the tree.
    #
    # `observe` formalizes this distinction. The draw will only be written to
    # the DataTree if observe is True.
    #
    # `fake_forced` deals with a different problem. We use `forced=` to convert
    # ir prefixes, which are potentially from other backends, into our backing
    # bits representation. This works fine, except using `forced=` in this way
    # also sets `was_forced=True` for all blocks, even those that weren't forced
    # in the traditional way. The shrinker chokes on this due to thinking that
    # nothing can be modified.
    #
    # Setting `fake_forced` to true says that yes, we want to force a particular
    # value to be returned, but we don't want to treat that block as fixed for
    # e.g. the shrinker.

    def _draw(self, ir_type, kwargs, *, observe, forced, fake_forced):
        # this is somewhat redundant with the length > max_length check at the
        # end of the function, but avoids trying to use a null self.random when
        # drawing past the node of a ConjectureData.for_ir_tree data.
        if self.length_ir == self.max_length_ir:
            self.mark_overrun()

        if self.ir_tree_nodes is not None and observe:
            if self.index_ir < len(self.ir_tree_nodes):
                node_value = self._pop_ir_tree_node(ir_type, kwargs, forced=forced)
            else:
                try:
                    (node_value, _buf) = ir_to_buffer(
                        ir_type, kwargs, forced=forced, random=self.__random
                    )
                except StopTest:
                    self.mark_overrun()

            if forced is None:
                forced = node_value
                fake_forced = True

        value = getattr(self.provider, f"draw_{ir_type}")(
            **kwargs, forced=forced, fake_forced=fake_forced
        )

        if observe:
            was_forced = forced is not None and not fake_forced
            getattr(self.observer, f"draw_{ir_type}")(
                value, kwargs=kwargs, was_forced=was_forced
            )
            self.__example_record.record_ir_draw(
                ir_type,
                value,
                kwargs=kwargs,
                was_forced=was_forced,
            )
            self.index_ir += 1
            self.length_ir += ir_size([value])

        if self.length_ir > self.max_length_ir:
            self.mark_overrun()
        return value

    def draw_integer(
        self,
        min_value: Optional[int] = None,
        max_value: Optional[int] = None,
        *,
        weights: Optional[dict[int, float]] = None,
        shrink_towards: int = 0,
        forced: Optional[int] = None,
        fake_forced: bool = False,
        observe: bool = True,
    ) -> int:
        # Validate arguments
        if weights is not None:
            assert min_value is not None
            assert max_value is not None
            assert len(weights) <= 255  # arbitrary practical limit
            # We can and should eventually support total weights. But this
            # complicates shrinking as we can no longer assume we can force
            # a value to the unmapped probability mass if that mass might be 0.
            assert sum(weights.values()) < 1
            # similarly, things get simpler if we assume every value is possible.
            # we'll want to drop this restriction eventually.
            assert all(w != 0 for w in weights.values())

        if forced is not None and (min_value is None or max_value is None):
            # We draw `forced=forced - shrink_towards` here internally, after clamping.
            # If that grows larger than a 128 bit signed integer, we can't represent it.
            # Disallow this combination for now.
            # Note that bit_length() = 128 -> signed bit size = 129.
            _shrink_towards = shrink_towards
            if min_value is not None:
                _shrink_towards = max(min_value, _shrink_towards)
            if max_value is not None:
                _shrink_towards = min(max_value, _shrink_towards)

            assert (forced - _shrink_towards).bit_length() < 128
        if forced is not None and min_value is not None:
            assert min_value <= forced
        if forced is not None and max_value is not None:
            assert forced <= max_value

        kwargs: IntegerKWargs = self._pooled_kwargs(
            "integer",
            {
                "min_value": min_value,
                "max_value": max_value,
                "weights": weights,
                "shrink_towards": shrink_towards,
            },
        )
        return self._draw(
            "integer", kwargs, observe=observe, forced=forced, fake_forced=fake_forced
        )

    def draw_float(
        self,
        min_value: float = -math.inf,
        max_value: float = math.inf,
        *,
        allow_nan: bool = True,
        smallest_nonzero_magnitude: float = SMALLEST_SUBNORMAL,
        # TODO: consider supporting these float widths at the IR level in the
        # future.
        # width: Literal[16, 32, 64] = 64,
        # exclude_min and exclude_max handled higher up,
        forced: Optional[float] = None,
        fake_forced: bool = False,
        observe: bool = True,
    ) -> float:
        assert smallest_nonzero_magnitude > 0
        assert not math.isnan(min_value)
        assert not math.isnan(max_value)

        if forced is not None:
            assert allow_nan or not math.isnan(forced)
            assert math.isnan(forced) or (
                sign_aware_lte(min_value, forced) and sign_aware_lte(forced, max_value)
            )

        kwargs: FloatKWargs = self._pooled_kwargs(
            "float",
            {
                "min_value": min_value,
                "max_value": max_value,
                "allow_nan": allow_nan,
                "smallest_nonzero_magnitude": smallest_nonzero_magnitude,
            },
        )
        return self._draw(
            "float", kwargs, observe=observe, forced=forced, fake_forced=fake_forced
        )

    def draw_string(
        self,
        intervals: IntervalSet,
        *,
        min_size: int = 0,
        max_size: int = COLLECTION_DEFAULT_MAX_SIZE,
        forced: Optional[str] = None,
        fake_forced: bool = False,
        observe: bool = True,
    ) -> str:
        assert forced is None or min_size <= len(forced) <= max_size
        assert min_size >= 0

        kwargs: StringKWargs = self._pooled_kwargs(
            "string",
            {
                "intervals": intervals,
                "min_size": min_size,
                "max_size": max_size,
            },
        )
        return self._draw(
            "string", kwargs, observe=observe, forced=forced, fake_forced=fake_forced
        )

    def draw_bytes(
        self,
        min_size: int = 0,
        max_size: int = COLLECTION_DEFAULT_MAX_SIZE,
        *,
        forced: Optional[bytes] = None,
        fake_forced: bool = False,
        observe: bool = True,
    ) -> bytes:
        assert forced is None or min_size <= len(forced) <= max_size
        assert min_size >= 0

        kwargs: BytesKWargs = self._pooled_kwargs(
            "bytes", {"min_size": min_size, "max_size": max_size}
        )
        return self._draw(
            "bytes", kwargs, observe=observe, forced=forced, fake_forced=fake_forced
        )

    def draw_boolean(
        self,
        p: float = 0.5,
        *,
        forced: Optional[bool] = None,
        fake_forced: bool = False,
        observe: bool = True,
    ) -> bool:
        # Internally, we treat probabilities lower than 1 / 2**64 as
        # unconditionally false.
        #
        # Note that even if we lift this 64 bit restriction in the future, p
        # cannot be 0 (1) when forced is True (False).
        eps = 2 ** (-64) if isinstance(self.provider, HypothesisProvider) else 0
        assert (forced is not True) or (0 + eps) < p
        assert (forced is not False) or p < (1 - eps)

        kwargs: BooleanKWargs = self._pooled_kwargs("boolean", {"p": p})
        return self._draw(
            "boolean", kwargs, observe=observe, forced=forced, fake_forced=fake_forced
        )

    def _pooled_kwargs(self, ir_type, kwargs):
        """Memoize common dictionary objects to reduce memory pressure."""
        # caching runs afoul of nondeterminism checks
        if self.provider.avoid_realization:
            return kwargs

        key = (ir_type, *ir_kwargs_key(ir_type, kwargs))
        try:
            return POOLED_KWARGS_CACHE[key]
        except KeyError:
            POOLED_KWARGS_CACHE[key] = kwargs
            return kwargs

    def _pop_ir_tree_node(
        self, ir_type: IRTypeName, kwargs: IRKWargsType, *, forced: Optional[IRType]
    ) -> IRType:
        from hypothesis.internal.conjecture.engine import BUFFER_SIZE

        assert self.ir_tree_nodes is not None
        # checked in _draw
        assert self.index_ir < len(self.ir_tree_nodes)

        node = self.ir_tree_nodes[self.index_ir]
        value = node.value
        # If we're trying to:
        # * draw a different ir type at the same location
        # * draw the same ir type with a different kwargs
        #
        # then we call this a misalignment, because the choice sequence has
        # slipped from what we expected at some point. An easy misalignment is
        #
        #   st.one_of(st.integers(0, 100), st.integers(101, 200))
        #
        # where the choice sequence [0, 100] has kwargs {min_value: 0, max_value: 100}
        # at position 2, but [0, 101] has kwargs {min_value: 101, max_value: 200} at
        # position 2.
        #
        # When we see a misalignment, we can't offer up the stored node value as-is.
        # We need to make it appropriate for the requested kwargs and ir type.
        # Right now we do that by using bytes as the intermediary to convert between
        # ir types/kwargs. In the future we'll probably use the index into a custom
        # ordering for an (ir_type, kwargs) pair.
        if node.ir_type != ir_type or not ir_value_permitted(
            node.value, node.ir_type, kwargs
        ):
            # only track first misalignment for now.
            if self.misaligned_at is None:
                self.misaligned_at = (self.index_ir, ir_type, kwargs, forced)
            try:
                (_value, buffer) = ir_to_buffer(
                    node.ir_type, node.kwargs, forced=node.value
                )
                value = buffer_to_ir(
                    ir_type, kwargs, buffer=buffer + bytes(BUFFER_SIZE - len(buffer))
                )
            except StopTest:
                # must have been an overrun.
                #
                # maybe we should fall back to to an arbitrary small value here
                # instead? eg
                #   buffer_to_ir(ir_type, kwargs, buffer=bytes(BUFFER_SIZE))
                self.mark_overrun()

        return value

    def as_result(self) -> Union[ConjectureResult, _Overrun]:
        """Convert the result of running this test into
        either an Overrun object or a ConjectureResult."""

        assert self.frozen
        if self.status == Status.OVERRUN:
            return Overrun
        if self.__result is None:
            self.__result = ConjectureResult(
                status=self.status,
                interesting_origin=self.interesting_origin,
                buffer=self.buffer,
                examples=self.examples,
                blocks=self.blocks,
                output=self.output,
                extra_information=(
                    self.extra_information
                    if self.extra_information.has_information()
                    else None
                ),
                has_discards=self.has_discards,
                target_observations=self.target_observations,
                tags=frozenset(self.tags),
                forced_indices=frozenset(self.forced_indices),
                arg_slices=self.arg_slices,
                slice_comments=self.slice_comments,
                misaligned_at=self.misaligned_at,
            )
            assert self.__result is not None
            self.blocks.transfer_ownership(self.__result)
        return self.__result

    def __assert_not_frozen(self, name: str) -> None:
        if self.frozen:
            raise Frozen(f"Cannot call {name} on frozen ConjectureData")

    def note(self, value: Any) -> None:
        self.__assert_not_frozen("note")
        if not isinstance(value, str):
            value = repr(value)
        self.output += value

    def draw(
        self,
        strategy: "SearchStrategy[Ex]",
        label: Optional[int] = None,
        observe_as: Optional[str] = None,
    ) -> "Ex":
        if self.is_find and not strategy.supports_find:
            raise InvalidArgument(
                f"Cannot use strategy {strategy!r} within a call to find "
                "(presumably because it would be invalid after the call had ended)."
            )

        at_top_level = self.depth == 0
        start_time = None
        if at_top_level:
            # We start this timer early, because accessing attributes on a LazyStrategy
            # can be almost arbitrarily slow.  In cases like characters() and text()
            # where we cache something expensive, this led to Flaky deadline errors!
            # See https://github.com/HypothesisWorks/hypothesis/issues/2108
            start_time = time.perf_counter()
            gc_start_time = gc_cumulative_time()

        strategy.validate()

        if strategy.is_empty:
            self.mark_invalid(f"empty strategy {self!r}")

        if self.depth >= MAX_DEPTH:
            self.mark_invalid("max depth exceeded")

        if label is None:
            assert isinstance(strategy.label, int)
            label = strategy.label
        self.start_example(label=label)
        try:
            if not at_top_level:
                return strategy.do_draw(self)
            assert start_time is not None
            key = observe_as or f"generate:unlabeled_{len(self.draw_times)}"
            try:
                strategy.validate()
                try:
                    return strategy.do_draw(self)
                finally:
                    # Subtract the time spent in GC to avoid overcounting, as it is
                    # accounted for at the overall example level.
                    in_gctime = gc_cumulative_time() - gc_start_time
                    self.draw_times[key] = time.perf_counter() - start_time - in_gctime
            except Exception as err:
                add_note(err, f"while generating {key[9:]!r} from {strategy!r}")
                raise
        finally:
            self.stop_example()

    def start_example(self, label: int) -> None:
        self.__assert_not_frozen("start_example")
        self.depth += 1
        # Logically it would make sense for this to just be
        # ``self.depth = max(self.depth, self.max_depth)``, which is what it used to
        # be until we ran the code under tracemalloc and found a rather significant
        # chunk of allocation was happening here. This was presumably due to varargs
        # or the like, but we didn't investigate further given that it was easy
        # to fix with this check.
        if self.depth > self.max_depth:
            self.max_depth = self.depth
        self.__example_record.start_example(label)
        self.labels_for_structure_stack.append({label})

    def stop_example(self, *, discard: bool = False) -> None:
        if self.frozen:
            return
        if discard:
            self.has_discards = True
        self.depth -= 1
        assert self.depth >= -1
        self.__example_record.stop_example(discard=discard)

        labels_for_structure = self.labels_for_structure_stack.pop()

        if not discard:
            if self.labels_for_structure_stack:
                self.labels_for_structure_stack[-1].update(labels_for_structure)
            else:
                self.tags.update([structural_coverage(l) for l in labels_for_structure])

        if discard:
            # Once we've discarded an example, every test case starting with
            # this prefix contains discards. We prune the tree at that point so
            # as to avoid future test cases bothering with this region, on the
            # assumption that some example that you could have used instead
            # there would *not* trigger the discard. This greatly speeds up
            # test case generation in some cases, because it allows us to
            # ignore large swathes of the search space that are effectively
            # redundant.
            #
            # A scenario that can cause us problems but which we deliberately
            # have decided not to support is that if there are side effects
            # during data generation then you may end up with a scenario where
            # every good test case generates a discard because the discarded
            # section sets up important things for later. This is not terribly
            # likely and all that you see in this case is some degradation in
            # quality of testing, so we don't worry about it.
            #
            # Note that killing the branch does *not* mean we will never
            # explore below this point, and in particular we may do so during
            # shrinking. Any explicit request for a data object that starts
            # with the branch here will work just fine, but novel prefix
            # generation will avoid it, and we can use it to detect when we
            # have explored the entire tree (up to redundancy).

            self.observer.kill_branch()

    @property
    def examples(self) -> Examples:
        assert self.frozen
        if self.__examples is None:
            self.__examples = Examples(record=self.__example_record, blocks=self.blocks)
        return self.__examples

    def freeze(self) -> None:
        if self.frozen:
            assert isinstance(self.buffer, bytes)
            return
        self.finish_time = time.perf_counter()
        self.gc_finish_time = gc_cumulative_time()
        assert len(self.buffer) == self.index

        # Always finish by closing all remaining examples so that we have a
        # valid tree.
        while self.depth >= 0:
            self.stop_example()

        self.__example_record.freeze()
        self.frozen = True
        self.buffer = bytes(self.buffer)
        self.observer.conclude_test(self.status, self.interesting_origin)

    def choice(
        self,
        values: Sequence[T],
        *,
        forced: Optional[T] = None,
        fake_forced: bool = False,
        observe: bool = True,
    ) -> T:
        forced_i = None if forced is None else values.index(forced)
        i = self.draw_integer(
            0,
            len(values) - 1,
            forced=forced_i,
            fake_forced=fake_forced,
            observe=observe,
        )
        return values[i]

    def draw_bits(
        self, n: int, *, forced: Optional[int] = None, fake_forced: bool = False
    ) -> int:
        """Return an ``n``-bit integer from the underlying source of
        bytes. If ``forced`` is set to an integer will instead
        ignore the underlying source and simulate a draw as if it had
        returned that integer."""
        self.__assert_not_frozen("draw_bits")
        if n == 0:
            return 0
        assert n > 0
        n_bytes = bits_to_bytes(n)
        self.__check_capacity(n_bytes)

        if forced is not None:
            buf = int_to_bytes(forced, n_bytes)
        elif self._bytes_drawn < len(self.__prefix):
            index = self._bytes_drawn
            buf = self.__prefix[index : index + n_bytes]
            if len(buf) < n_bytes:
                assert self.__random is not None
                buf += uniform(self.__random, n_bytes - len(buf))
        else:
            assert self.__random is not None
            buf = uniform(self.__random, n_bytes)
        buf = bytearray(buf)
        self._bytes_drawn += n_bytes

        assert len(buf) == n_bytes

        # If we have a number of bits that is not a multiple of 8
        # we have to mask off the high bits.
        buf[0] &= BYTE_MASKS[n % 8]
        buf = bytes(buf)
        result = int_from_bytes(buf)

        self.__example_record.draw_bits()

        initial = self.index

        assert isinstance(self.buffer, bytearray)
        self.buffer.extend(buf)
        self.index = len(self.buffer)

        if forced is not None and not fake_forced:
            self.forced_indices.update(range(initial, self.index))

        self.blocks.add_endpoint(self.index)

        assert result.bit_length() <= n
        return result

    def __check_capacity(self, n: int) -> None:
        if self.index + n > self.max_length:
            self.mark_overrun()

    def conclude_test(
        self,
        status: Status,
        interesting_origin: Optional[InterestingOrigin] = None,
    ) -> NoReturn:
        assert (interesting_origin is None) or (status == Status.INTERESTING)
        self.__assert_not_frozen("conclude_test")
        self.interesting_origin = interesting_origin
        self.status = status
        self.freeze()
        raise StopTest(self.testcounter)

    def mark_interesting(
        self, interesting_origin: Optional[InterestingOrigin] = None
    ) -> NoReturn:
        self.conclude_test(Status.INTERESTING, interesting_origin)

    def mark_invalid(self, why: Optional[str] = None) -> NoReturn:
        if why is not None:
            self.events["invalid because"] = why
        self.conclude_test(Status.INVALID)

    def mark_overrun(self) -> NoReturn:
        self.conclude_test(Status.OVERRUN)


def bits_to_bytes(n: int) -> int:
    """The number of bytes required to represent an n-bit number.
    Equivalent to (n + 7) // 8, but slightly faster. This really is
    called enough times that that matters."""
    return (n + 7) >> 3


def ir_to_buffer(ir_type, kwargs, *, forced=None, random=None):
    from hypothesis.internal.conjecture.engine import BUFFER_SIZE

    if forced is None:
        assert random is not None

    cd = ConjectureData(
        max_length=BUFFER_SIZE,
        # buffer doesn't matter if forced is passed since we're forcing the sole draw
        prefix=b"" if forced is None else bytes(BUFFER_SIZE),
        random=random,
    )
    value = getattr(cd.provider, f"draw_{ir_type}")(**kwargs, forced=forced)
    return (value, cd.buffer)


def buffer_to_ir(ir_type, kwargs, *, buffer):
    cd = ConjectureData.for_buffer(buffer)
    return getattr(cd.provider, f"draw_{ir_type}")(**kwargs)<|MERGE_RESOLUTION|>--- conflicted
+++ resolved
@@ -263,6 +263,7 @@
 
     @property
     def parent(self) -> Optional[int]:
+    def parent(self) -> Optional[int]:
         """The index of the example that this one is nested directly within."""
         if self.index == 0:
             return None
@@ -290,11 +291,13 @@
 
     @property
     def depth(self) -> int:
+    def depth(self) -> int:
         """Depth of this example in the example tree. The top-level example has a
         depth of 0."""
         return self.owner.depths[self.index]
 
     @property
+    def trivial(self) -> bool:
     def trivial(self) -> bool:
         """An example is "trivial" if it only contains forced bytes and zero bytes.
         All examples start out as trivial, and then get marked non-trivial when
@@ -343,6 +346,7 @@
         self.example_count = 0
         self.block_count = 0
         self.ir_node_count = 0
+        self.result: Any = None
         self.result: Any = None
 
     def run(self) -> Any:
@@ -418,6 +422,7 @@
     cache_name = "__" + name
 
     def lazy_calculate(self: "Examples") -> Any:
+    def lazy_calculate(self: "Examples") -> Any:
         result = getattr(self, cache_name, None)
         if result is None:
             result = cls(self).run()
@@ -457,6 +462,14 @@
     def freeze(self) -> None:
         self.__index_of_labels = None
 
+    def record_ir_draw(
+        self,
+        ir_type: IRTypeName,
+        value: IRType,
+        *,
+        kwargs: IRKWargsType,
+        was_forced: bool,
+    ) -> None:
     def record_ir_draw(
         self,
         ir_type: IRTypeName,
@@ -517,6 +530,7 @@
 
     class _starts_and_ends(ExampleProperty):
         def begin(self) -> None:
+        def begin(self) -> None:
             self.starts = IntList.of_length(len(self.examples))
             self.ends = IntList.of_length(len(self.examples))
 
@@ -543,6 +557,7 @@
 
     class _ir_starts_and_ends(ExampleProperty):
         def begin(self) -> None:
+        def begin(self) -> None:
             self.starts = IntList.of_length(len(self.examples))
             self.ends = IntList.of_length(len(self.examples))
 
@@ -569,11 +584,7 @@
 
     class _discarded(ExampleProperty):
         def begin(self) -> None:
-<<<<<<< HEAD
             self.result: "Set[int]" = set()
-=======
-            self.result: "set[int]" = set()
->>>>>>> e575bf35
 
         def finish(self) -> frozenset[int]:
             return frozenset(self.result)
@@ -587,11 +598,7 @@
     class _trivial(ExampleProperty):
         def begin(self) -> None:
             self.nontrivial = IntList.of_length(len(self.examples))
-<<<<<<< HEAD
             self.result: "Set[int]" = set()
-=======
-            self.result: "set[int]" = set()
->>>>>>> e575bf35
 
         def block(self, i: int) -> None:
             if not self.examples.blocks.trivial(i):
@@ -618,6 +625,7 @@
 
     class _depths(ExampleProperty):
         def begin(self) -> None:
+        def begin(self) -> None:
             self.result = IntList.of_length(len(self.examples))
 
         def start_example(self, i: int, label_index: int) -> None:
@@ -627,8 +635,10 @@
 
     class _ir_tree_nodes(ExampleProperty):
         def begin(self) -> None:
+        def begin(self) -> None:
             self.result = []
 
+        def ir_node(self, ir_node: "IRNode") -> None:
         def ir_node(self, ir_node: "IRNode") -> None:
             self.result.append(ir_node)
 
@@ -799,6 +809,7 @@
 
     @property
     def last_block_length(self) -> int:
+    def last_block_length(self) -> int:
         return self.end(-1) - self.start(-1)
 
     def __len__(self) -> int:
@@ -880,6 +891,7 @@
         return result
 
     def __check_completion(self) -> None:
+    def __check_completion(self) -> None:
         """The list of blocks is complete if we have created every ``Block``
         object that we currently good and know that no more will be created.
 
@@ -909,6 +921,7 @@
 class _Overrun:
     status = Status.OVERRUN
 
+    def __repr__(self) -> str:
     def __repr__(self) -> str:
         return "Overrun"
 
@@ -1064,6 +1077,7 @@
         )
 
     def __hash__(self) -> int:
+    def __hash__(self) -> int:
         return hash(
             (
                 self.ir_type,
@@ -1073,6 +1087,7 @@
             )
         )
 
+    def __repr__(self) -> str:
     def __repr__(self) -> str:
         # repr to avoid "BytesWarning: str() on a bytes instance" for bytes nodes
         forced_marker = " [forced]" if self.was_forced else ""
@@ -1942,6 +1957,7 @@
             )
 
         def permitted(f: float) -> bool:
+        def permitted(f: float) -> bool:
             if math.isnan(f):
                 return allow_nan
             if 0 < abs(f) < smallest_nonzero_magnitude:
@@ -2118,6 +2134,7 @@
         self.misaligned_at: Optional[MisalignedAt] = None
         self.start_example(TOP_LABEL)
 
+    def __repr__(self) -> str:
     def __repr__(self) -> str:
         return "ConjectureData(%s, %d bytes%s)" % (
             self.status.name,

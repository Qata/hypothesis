--- conflicted
+++ resolved
@@ -9,7 +9,7 @@
 # obtain one at https://mozilla.org/MPL/2.0/.
 
 from array import array
-from typing import TYPE_CHECKING
+from typing import TYPE_CHECKING, Optional
 
 from hypothesis.internal.conjecture.utils import calc_label_from_name
 from hypothesis.internal.floats import float_to_int, int_to_float
@@ -226,11 +226,7 @@
     return i.bit_length() <= 56
 
 
-<<<<<<< HEAD
-def draw_float(data: "ConjectureData") -> float:
-=======
-def draw_float(data, forced_sign_bit=None):
->>>>>>> ef5ec3c8
+def draw_float(data: "ConjectureData", forced_sign_bit: Optional[int] = None) -> float:
     try:
         data.start_example(DRAW_FLOAT_LABEL)
         is_negative = data.draw_bits(1, forced=forced_sign_bit)
@@ -240,12 +236,7 @@
         data.stop_example()
 
 
-<<<<<<< HEAD
 def write_float(data: "ConjectureData", f: float) -> None:
-    data.draw_bits(64, forced=float_to_lex(abs(f)))
-=======
-def write_float(data, f):
->>>>>>> ef5ec3c8
     sign = float_to_int(f) >> 63
     data.draw_bits(1, forced=sign)
     data.draw_bits(64, forced=float_to_lex(abs(f)))